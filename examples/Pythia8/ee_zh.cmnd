--- conflicted
+++ resolved
@@ -1,30 +1,18 @@
 
-<<<<<<< HEAD
-Main:numberOfEvents = 10         ! number of events to generate
-=======
+! number of events to generate
 Main:numberOfEvents = 1000         ! number of events to generate
->>>>>>> 4afb18db
 
 Beams:idA = 11                   ! first beam, e- = -11
 Beams:idB = -11                  ! second beam, e+ = 11
 Beams:eCM = 240.                 ! CM energy of collision
 
 ! Vertex smearing :
-<<<<<<< HEAD
-Beams:allowVertexSpread = off
-!Beams:sigmaVertexX = 9.70e-3   !  13.7 mum / sqrt2
-!Beams:sigmaVertexY = 25.5E-6   !  36.1 nm / sqrt2
-!Beams:sigmaVertexZ = 20.64      !  0.64 mm
-!￼Beams:sigmaVertexT = 0.64      !  0.64 mm
-=======
-!Beams:allowVertexSpread = on
-!Beams:sigmaVertexX = 9.70e-3   !  13.7 mum / sqrt2
-!Beams:sigmaVertexY = 25.5E-6   !  36.1 nm / sqrt2
-!Beams:sigmaVertexZ = 0.64      !  0.64 mm
-!Beams:sigmaTime    = 0.64      !  0.64 mm
->>>>>>> 4afb18db
-￼
 
+Beams:allowVertexSpread = on
+Beams:sigmaVertexX = 9.70e-3   !  13.7 mum / sqrt2
+Beams:sigmaVertexY = 25.5E-6   !  36.1 nm / sqrt2
+Beams:sigmaVertexZ = 0.64      !  0.64 mm
+Beams:sigmaTime    = 0.64      !  0.64 mm
 
 ! Higgsstrahlung process
 HiggsSM:ffbar2HZ = on
