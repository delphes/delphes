/*
 *  Delphes: a framework for fast simulation of a generic collider experiment
 *  Copyright (C) 2012-2014  Universite catholique de Louvain (UCL), Belgium
 *
 *  This program is free software: you can redistribute it and/or modify
 *  it under the terms of the GNU General Public License as published by
 *  the Free Software Foundation, either version 3 of the License, or
 *  (at your option) any later version.
 *
 *  This program is distributed in the hope that it will be useful,
 *  but WITHOUT ANY WARRANTY; without even the implied warranty of
 *  MERCHANTABILITY or FITNESS FOR A PARTICULAR PURPOSE.  See the
 *  GNU General Public License for more details.
 *
 *  You should have received a copy of the GNU General Public License
 *  along with this program.  If not, see <http://www.gnu.org/licenses/>.
 */

/** \class TreeWriter
 *
 *  Fills ROOT tree branches.
 *
 *  \author P. Demin - UCL, Louvain-la-Neuve
 *
 */

#include "modules/TreeWriter.h"

#include "classes/DelphesClasses.h"
#include "classes/DelphesFactory.h"
#include "classes/DelphesFormula.h"

#include "ExRootAnalysis/ExRootClassifier.h"
#include "ExRootAnalysis/ExRootFilter.h"
#include "ExRootAnalysis/ExRootResult.h"
#include "ExRootAnalysis/ExRootTreeBranch.h"

#include "TDatabasePDG.h"
#include "TFormula.h"
#include "TLorentzVector.h"
#include "TMath.h"
#include "TObjArray.h"
#include "TROOT.h"
#include "TRandom3.h"
#include "TString.h"

#include <algorithm>
#include <iostream>
#include <sstream>
#include <stdexcept>

using namespace std;

//------------------------------------------------------------------------------

TreeWriter::TreeWriter()
{
}

//------------------------------------------------------------------------------

TreeWriter::~TreeWriter()
{
}

//------------------------------------------------------------------------------

void TreeWriter::Init()
{
  fClassMap[GenParticle::Class()] = &TreeWriter::ProcessParticles;
  fClassMap[Vertex::Class()] = &TreeWriter::ProcessVertices;
  fClassMap[Track::Class()] = &TreeWriter::ProcessTracks;
  fClassMap[Tower::Class()] = &TreeWriter::ProcessTowers;
  fClassMap[ParticleFlowCandidate::Class()] = &TreeWriter::ProcessParticleFlowCandidates;
  fClassMap[Photon::Class()] = &TreeWriter::ProcessPhotons;
  fClassMap[Electron::Class()] = &TreeWriter::ProcessElectrons;
  fClassMap[Muon::Class()] = &TreeWriter::ProcessMuons;
  fClassMap[CscCluster::Class()] = &TreeWriter::ProcessCscCluster;
  fClassMap[Jet::Class()] = &TreeWriter::ProcessJets;
  fClassMap[MissingET::Class()] = &TreeWriter::ProcessMissingET;
  fClassMap[ScalarHT::Class()] = &TreeWriter::ProcessScalarHT;
  fClassMap[Rho::Class()] = &TreeWriter::ProcessRho;
  fClassMap[Weight::Class()] = &TreeWriter::ProcessWeight;
  fClassMap[HectorHit::Class()] = &TreeWriter::ProcessHectorHit;

  TBranchMap::iterator itBranchMap;
  map<TClass *, TProcessMethod>::iterator itClassMap;

  // read branch configuration and
  // import array with output from filter/classifier/jetfinder modules

  ExRootConfParam param = GetParam("Branch");
  Long_t i, size;
  TString branchName, branchClassName, branchInputArray;
  TClass *branchClass;
  TObjArray *array;
  ExRootTreeBranch *branch;

  size = param.GetSize();
  for(i = 0; i < size / 3; ++i)
  {
    branchInputArray = param[i * 3].GetString();
    branchName = param[i * 3 + 1].GetString();
    branchClassName = param[i * 3 + 2].GetString();

    branchClass = gROOT->GetClass(branchClassName);

    if(!branchClass)
    {
      cout << "** ERROR: cannot find class '" << branchClassName << "'" << endl;
      continue;
    }

    itClassMap = fClassMap.find(branchClass);
    if(itClassMap == fClassMap.end())
    {
      cout << "** ERROR: cannot create branch for class '" << branchClassName << "'" << endl;
      continue;
    }

    array = ImportArray(branchInputArray);
    branch = NewBranch(branchName, branchClass);

    fBranchMap.insert(make_pair(branch, make_pair(itClassMap->second, array)));
  }

  param = GetParam("Info");
  TString infoName;
  Double_t infoValue;

  size = param.GetSize();
  for(i = 0; i < size / 2; ++i)
  {
    infoName = param[i * 2].GetString();
    infoValue = param[i * 2 + 1].GetDouble();

    AddInfo(infoName, infoValue);
  }
}

//------------------------------------------------------------------------------

void TreeWriter::Finish()
{
}

//------------------------------------------------------------------------------

void TreeWriter::FillParticles(Candidate *candidate, TRefArray *array)
{
  TIter it1(candidate->GetCandidates());
  it1.Reset();
  array->Clear();

  while((candidate = static_cast<Candidate *>(it1.Next())))
  {
    TIter it2(candidate->GetCandidates());

    // particle
    if(candidate->GetCandidates()->GetEntriesFast() == 0)
    {
      array->Add(candidate);
      continue;
    }

    // track
    candidate = static_cast<Candidate *>(candidate->GetCandidates()->At(0));
    if(candidate->GetCandidates()->GetEntriesFast() == 0)
    {
      array->Add(candidate);
      continue;
    }

    // tower
    it2.Reset();
    while((candidate = static_cast<Candidate *>(it2.Next())))
    {
      array->Add(candidate->GetCandidates()->At(0));
    }
  }
}

//------------------------------------------------------------------------------

void TreeWriter::ProcessParticles(ExRootTreeBranch *branch, TObjArray *array)
{
  TIter iterator(array);
  Candidate *candidate = 0;
  GenParticle *entry = 0;
  Double_t pt, signPz, cosTheta, eta, rapidity;

  const Double_t c_light = 2.99792458E8;

  // loop over all particles
  iterator.Reset();
  while((candidate = static_cast<Candidate *>(iterator.Next())))
  {
    const TLorentzVector &momentum = candidate->Momentum;
    const TLorentzVector &position = candidate->Position;
    const TLorentzVector &DecayPosition = candidate->DecayPosition;

    entry = static_cast<GenParticle *>(branch->NewEntry());

    entry->SetBit(kIsReferenced);
    entry->SetUniqueID(candidate->GetUniqueID());

    pt = momentum.Pt();
    cosTheta = TMath::Abs(momentum.CosTheta());
    signPz = (momentum.Pz() >= 0.0) ? 1.0 : -1.0;
    eta = (cosTheta == 1.0 ? signPz * 999.9 : momentum.Eta());
    rapidity = (cosTheta == 1.0 ? signPz * 999.9 : momentum.Rapidity());

    entry->PID = candidate->PID;

    entry->Status = candidate->Status;
    entry->IsPU = candidate->IsPU;

    entry->M1 = candidate->M1;
    entry->M2 = candidate->M2;

    entry->D1 = candidate->D1;
    entry->D2 = candidate->D2;

    entry->Charge = candidate->Charge;
    entry->Mass = candidate->Mass;

    entry->E = momentum.E();
    entry->Px = momentum.Px();
    entry->Py = momentum.Py();
    entry->Pz = momentum.Pz();

<<<<<<< HEAD
    entry->D0 = candidate->D0;
    entry->DZ = candidate->DZ;
    entry->P = momentum.P();
    entry->PT = candidate->PT;
    entry->CtgTheta = candidate->CtgTheta;
    entry->Phi = candidate->Phi;

=======
>>>>>>> 0c0c9afd
    entry->Eta = eta;
    entry->Phi = momentum.Phi();
    entry->PT = pt;

    entry->Rapidity = rapidity;

    entry->X = position.X();
    entry->Y = position.Y();
    entry->Z = position.Z();
    entry->T = position.T() * 1.0E-3 / c_light;

    entry->decayX = DecayPosition.X();
    entry->decayY = DecayPosition.Y();
    entry->decayZ = DecayPosition.Z();
    entry->decayT = DecayPosition.T()* 1.0E-3 / c_light;
    float beta = entry->P/momentum.E();
    float gamma = 1./sqrt(1-beta*beta);
    entry->ctau = sqrt(pow(entry->decayX-entry->X,2)+pow(entry->decayY-entry->Y,2)+pow(entry->decayZ-entry->Z,2))/(beta*gamma);// in millimeter
  }
}

//------------------------------------------------------------------------------

void TreeWriter::ProcessVertices(ExRootTreeBranch *branch, TObjArray *array)
{
  TIter iterator(array);
  Candidate *candidate = 0, *constituent = 0;
  Vertex *entry = 0;

  const Double_t c_light = 2.99792458E8;

  Double_t x, y, z, t, xError, yError, zError, tError, sigma, sumPT2, btvSumPT2, genDeltaZ, genSumPT2;
  UInt_t index, ndf;

  CompBase *compare = Candidate::fgCompare;
  Candidate::fgCompare = CompSumPT2<Candidate>::Instance();
  array->Sort();
  Candidate::fgCompare = compare;

  // loop over all vertices
  iterator.Reset();
  while((candidate = static_cast<Candidate *>(iterator.Next())))
  {

    index = candidate->ClusterIndex;
    ndf = candidate->ClusterNDF;
    sigma = candidate->ClusterSigma;
    sumPT2 = candidate->SumPT2;
    btvSumPT2 = candidate->BTVSumPT2;
    genDeltaZ = candidate->GenDeltaZ;
    genSumPT2 = candidate->GenSumPT2;

    x = candidate->Position.X();
    y = candidate->Position.Y();
    z = candidate->Position.Z();
    t = candidate->Position.T() * 1.0E-3 / c_light;

    xError = candidate->PositionError.X();
    yError = candidate->PositionError.Y();
    zError = candidate->PositionError.Z();
    tError = candidate->PositionError.T() * 1.0E-3 / c_light;

    entry = static_cast<Vertex *>(branch->NewEntry());

    entry->Index = index;
    entry->NDF = ndf;
    entry->Sigma = sigma;
    entry->SumPT2 = sumPT2;
    entry->BTVSumPT2 = btvSumPT2;
    entry->GenDeltaZ = genDeltaZ;
    entry->GenSumPT2 = genSumPT2;

    entry->X = x;
    entry->Y = y;
    entry->Z = z;
    entry->T = t;

    entry->ErrorX = xError;
    entry->ErrorY = yError;
    entry->ErrorZ = zError;
    entry->ErrorT = tError;

    TIter itConstituents(candidate->GetCandidates());
    itConstituents.Reset();
    entry->Constituents.Clear();
    while((constituent = static_cast<Candidate *>(itConstituents.Next())))
    {
      entry->Constituents.Add(constituent);
    }
  }
}

//------------------------------------------------------------------------------

void TreeWriter::ProcessTracks(ExRootTreeBranch *branch, TObjArray *array)
{
  TIter iterator(array);
  Candidate *candidate = 0;
  Candidate *particle = 0;
  Track *entry = 0;
  Double_t pt, signz, cosTheta, eta, rapidity, p, ctgTheta, phi, m;
  const Double_t c_light = 2.99792458E8;

  // loop over all tracks
  iterator.Reset();
  while((candidate = static_cast<Candidate *>(iterator.Next())))
  {
    const TLorentzVector &position = candidate->Position;

    cosTheta = TMath::Abs(position.CosTheta());
    signz = (position.Pz() >= 0.0) ? 1.0 : -1.0;
    eta = (cosTheta == 1.0 ? signz * 999.9 : position.Eta());
    rapidity = (cosTheta == 1.0 ? signz * 999.9 : position.Rapidity());

    entry = static_cast<Track *>(branch->NewEntry());

    entry->SetBit(kIsReferenced);
    entry->SetUniqueID(candidate->GetUniqueID());

    entry->PID = candidate->PID;

    entry->Charge = candidate->Charge;

    entry->EtaOuter = eta;
    entry->PhiOuter = position.Phi();

    entry->XOuter = position.X();
    entry->YOuter = position.Y();
    entry->ZOuter = position.Z();
    entry->TOuter = position.T() * 1.0E-3 / c_light;

    entry->L = candidate->L;

    entry->D0 = candidate->D0;
    entry->DZ = candidate->DZ;
    entry->Nclusters = candidate->Nclusters;
    entry->dNdx = candidate->dNdx;

    entry->ErrorP = candidate->ErrorP;
    entry->ErrorPT = candidate->ErrorPT;

    // diagonal covariance matrix terms
    entry->ErrorD0 = candidate->ErrorD0;
    entry->ErrorC = candidate->ErrorC;
    entry->ErrorPhi = candidate->ErrorPhi;
    entry->ErrorDZ = candidate->ErrorDZ;
    entry->ErrorCtgTheta = candidate->ErrorCtgTheta;

    // add some offdiagonal covariance matrix elements
    entry->ErrorD0Phi          = candidate->TrackCovariance(0,1);
    entry->ErrorD0C            = candidate->TrackCovariance(0,2);
    entry->ErrorD0DZ           = candidate->TrackCovariance(0,3);
    entry->ErrorD0CtgTheta     = candidate->TrackCovariance(0,4);
    entry->ErrorPhiC           = candidate->TrackCovariance(1,2);
    entry->ErrorPhiDZ          = candidate->TrackCovariance(1,3);
    entry->ErrorPhiCtgTheta    = candidate->TrackCovariance(1,4);
    entry->ErrorCDZ            = candidate->TrackCovariance(2,3);
    entry->ErrorCCtgTheta      = candidate->TrackCovariance(2,4);
    entry->ErrorDZCtgTheta     = candidate->TrackCovariance(3,4);

    entry->Xd = candidate->Xd;
    entry->Yd = candidate->Yd;
    entry->Zd = candidate->Zd;

    const TLorentzVector &momentum = candidate->Momentum;

    pt = momentum.Pt();
    p = momentum.P();
    phi = momentum.Phi();
    m = momentum.M();
    ctgTheta = (TMath::Tan(momentum.Theta()) != 0) ? 1 / TMath::Tan(momentum.Theta()) : 1e10;

    cosTheta = TMath::Abs(momentum.CosTheta());
    signz = (momentum.Pz() >= 0.0) ? 1.0 : -1.0;
    eta = (cosTheta == 1.0 ? signz * 999.9 : momentum.Eta());
    rapidity = (cosTheta == 1.0 ? signz * 999.9 : momentum.Rapidity());

    entry->P = p;
    entry->PT = pt;
    entry->Eta = eta;
    entry->Phi = phi;
    entry->CtgTheta = ctgTheta;
    entry->C = candidate->C;
    entry->Mass = m;

    particle = static_cast<Candidate *>(candidate->GetCandidates()->At(0));
    //const TLorentzVector &initialPosition = particle->Position;
    const TLorentzVector &initialPosition = candidate->InitialPosition;

    entry->X = initialPosition.X();
    entry->Y = initialPosition.Y();
    entry->Z = initialPosition.Z();
    entry->T = initialPosition.T() * 1.0E-3 / c_light;
    entry->ErrorT =candidate-> ErrorT * 1.0E-3 / c_light;

    entry->Particle = particle;

    entry->VertexIndex = candidate->ClusterIndex;
  }
}

//------------------------------------------------------------------------------

void TreeWriter::ProcessTowers(ExRootTreeBranch *branch, TObjArray *array)
{
  TIter iterator(array);
  Candidate *candidate = 0;
  Tower *entry = 0;
  Double_t pt, signPz, cosTheta, eta, rapidity;
  const Double_t c_light = 2.99792458E8;

  // loop over all towers
  iterator.Reset();
  while((candidate = static_cast<Candidate *>(iterator.Next())))
  {
    const TLorentzVector &momentum = candidate->Momentum;
    const TLorentzVector &position = candidate->Position;

    pt = momentum.Pt();
    cosTheta = TMath::Abs(momentum.CosTheta());
    signPz = (momentum.Pz() >= 0.0) ? 1.0 : -1.0;
    eta = (cosTheta == 1.0 ? signPz * 999.9 : momentum.Eta());
    rapidity = (cosTheta == 1.0 ? signPz * 999.9 : momentum.Rapidity());

    entry = static_cast<Tower *>(branch->NewEntry());

    entry->SetBit(kIsReferenced);
    entry->SetUniqueID(candidate->GetUniqueID());

    entry->Eta = eta;
    entry->Phi = momentum.Phi();
    entry->ET = pt;
    entry->E = momentum.E();
    entry->Eem = candidate->Eem;
    entry->Ehad = candidate->Ehad;
    entry->Etrk = candidate->Etrk;
    entry->Edges[0] = candidate->Edges[0];
    entry->Edges[1] = candidate->Edges[1];
    entry->Edges[2] = candidate->Edges[2];
    entry->Edges[3] = candidate->Edges[3];

    entry->T = position.T() * 1.0E-3 / c_light;
    entry->NTimeHits = candidate->NTimeHits;

    FillParticles(candidate, &entry->Particles);
  }
}

//------------------------------------------------------------------------------

void TreeWriter::ProcessParticleFlowCandidates(ExRootTreeBranch *branch, TObjArray *array)
{

  TIter iterator(array);
  Candidate *candidate = 0;
  Candidate *particle = 0;
  ParticleFlowCandidate *entry = 0;
  Double_t e, pt, signz, cosTheta, eta, rapidity, p, ctgTheta, phi, m;
  const Double_t c_light = 2.99792458E8;

  // loop over all tracks
  iterator.Reset();
  while((candidate = static_cast<Candidate *>(iterator.Next())))
  {
    const TLorentzVector &position = candidate->Position;

    cosTheta = TMath::Abs(position.CosTheta());
    signz = (position.Pz() >= 0.0) ? 1.0 : -1.0;
    eta = (cosTheta == 1.0 ? signz * 999.9 : position.Eta());
    rapidity = (cosTheta == 1.0 ? signz * 999.9 : position.Rapidity());

    entry = static_cast<ParticleFlowCandidate *>(branch->NewEntry());

    entry->SetBit(kIsReferenced);
    entry->SetUniqueID(candidate->GetUniqueID());

    entry->PID = candidate->PID;

    entry->Charge = candidate->Charge;

    entry->EtaOuter = eta;
    entry->PhiOuter = position.Phi();

    entry->XOuter = position.X();
    entry->YOuter = position.Y();
    entry->ZOuter = position.Z();
    entry->TOuter = position.T() * 1.0E-3 / c_light;

    entry->L = candidate->L;

    entry->D0 = candidate->D0;
    entry->DZ = candidate->DZ;
    entry->Nclusters = candidate->Nclusters;
    entry->dNdx = candidate->dNdx;

    entry->ErrorP = candidate->ErrorP;
    entry->ErrorPT = candidate->ErrorPT;
    entry->ErrorCtgTheta = candidate->ErrorCtgTheta;


    // diagonal covariance matrix terms

    entry->ErrorD0 = candidate->ErrorD0;
    entry->ErrorC = candidate->ErrorC;
    entry->ErrorPhi = candidate->ErrorPhi;
    entry->ErrorDZ = candidate->ErrorDZ;
    entry->ErrorCtgTheta = candidate->ErrorCtgTheta;

    // add some offdiagonal covariance matrix elements
    entry->ErrorD0Phi          = candidate->TrackCovariance(0,1);
    entry->ErrorD0C            = candidate->TrackCovariance(0,2);
    entry->ErrorD0DZ           = candidate->TrackCovariance(0,3);
    entry->ErrorD0CtgTheta     = candidate->TrackCovariance(0,4);
    entry->ErrorPhiC           = candidate->TrackCovariance(1,2);
    entry->ErrorPhiDZ          = candidate->TrackCovariance(1,3);
    entry->ErrorPhiCtgTheta    = candidate->TrackCovariance(1,4);
    entry->ErrorCDZ            = candidate->TrackCovariance(2,3);
    entry->ErrorCCtgTheta      = candidate->TrackCovariance(2,4);
    entry->ErrorDZCtgTheta     = candidate->TrackCovariance(3,4);

    entry->Xd = candidate->Xd;
    entry->Yd = candidate->Yd;
    entry->Zd = candidate->Zd;

    const TLorentzVector &momentum = candidate->Momentum;

    e = momentum.E();
    pt = momentum.Pt();
    p = momentum.P();
    phi = momentum.Phi();
    m = momentum.M();
    ctgTheta = (TMath::Tan(momentum.Theta()) != 0) ? 1 / TMath::Tan(momentum.Theta()) : 1e10;

    entry->E = e;
    entry->P = p;
    entry->PT = pt;
    entry->Eta = eta;
    entry->Phi = phi;
    entry->CtgTheta = ctgTheta;
    entry->C = candidate->C;
    entry->Mass = m;

    particle = static_cast<Candidate *>(candidate->GetCandidates()->At(0));
    //const TLorentzVector &initialPosition = particle->Position;
    const TLorentzVector &initialPosition = candidate->InitialPosition;

    entry->X = initialPosition.X();
    entry->Y = initialPosition.Y();
    entry->Z = initialPosition.Z();
    entry->T = initialPosition.T() * 1.0E-3 / c_light;
    entry->ErrorT = candidate-> ErrorT * 1.0E-3 / c_light;

    entry->VertexIndex = candidate->ClusterIndex;

    entry->Eem = candidate->Eem;
    entry->Ehad = candidate->Ehad;
    entry->Etrk = candidate->Etrk;
    entry->Edges[0] = candidate->Edges[0];
    entry->Edges[1] = candidate->Edges[1];
    entry->Edges[2] = candidate->Edges[2];
    entry->Edges[3] = candidate->Edges[3];

    //entry->T = position.T() * 1.0E-3 / c_light;
    entry->NTimeHits = candidate->NTimeHits;

    FillParticles(candidate, &entry->Particles);

  }
}

//------------------------------------------------------------------------------

void TreeWriter::ProcessPhotons(ExRootTreeBranch *branch, TObjArray *array)
{
  TIter iterator(array);
  Candidate *candidate = 0;
  Photon *entry = 0;
  Double_t pt, signPz, cosTheta, eta, rapidity;
  const Double_t c_light = 2.99792458E8;

  array->Sort();

  // loop over all photons
  iterator.Reset();
  while((candidate = static_cast<Candidate *>(iterator.Next())))
  {
    TIter it1(candidate->GetCandidates());
    const TLorentzVector &momentum = candidate->Momentum;
    const TLorentzVector &position = candidate->Position;

    pt = momentum.Pt();
    cosTheta = TMath::Abs(momentum.CosTheta());
    signPz = (momentum.Pz() >= 0.0) ? 1.0 : -1.0;
    eta = (cosTheta == 1.0 ? signPz * 999.9 : momentum.Eta());
    rapidity = (cosTheta == 1.0 ? signPz * 999.9 : momentum.Rapidity());

    entry = static_cast<Photon *>(branch->NewEntry());

    entry->Eta = eta;
    entry->Phi = momentum.Phi();
    entry->PT = pt;
    entry->E = momentum.E();
    entry->T = position.T() * 1.0E-3 / c_light;

    // Isolation variables

    entry->IsolationVar = candidate->IsolationVar;
    entry->IsolationVarRhoCorr = candidate->IsolationVarRhoCorr;
    entry->SumPtCharged = candidate->SumPtCharged;
    entry->SumPtNeutral = candidate->SumPtNeutral;
    entry->SumPtChargedPU = candidate->SumPtChargedPU;
    entry->SumPt = candidate->SumPt;

    entry->EhadOverEem = candidate->Eem > 0.0 ? candidate->Ehad / candidate->Eem : 999.9;

    // 1: prompt -- 2: non prompt -- 3: fake
    entry->Status = candidate->Status;

    FillParticles(candidate, &entry->Particles);
  }
}

//------------------------------------------------------------------------------

void TreeWriter::ProcessElectrons(ExRootTreeBranch *branch, TObjArray *array)
{
  TIter iterator(array);
  Candidate *candidate = 0;
  Electron *entry = 0;
  Double_t pt, signPz, cosTheta, eta, rapidity;
  const Double_t c_light = 2.99792458E8;

  array->Sort();

  // loop over all electrons
  iterator.Reset();
  while((candidate = static_cast<Candidate *>(iterator.Next())))
  {
    const TLorentzVector &momentum = candidate->Momentum;
    const TLorentzVector &position = candidate->Position;

    pt = momentum.Pt();
    cosTheta = TMath::Abs(momentum.CosTheta());
    signPz = (momentum.Pz() >= 0.0) ? 1.0 : -1.0;
    eta = (cosTheta == 1.0 ? signPz * 999.9 : momentum.Eta());
    rapidity = (cosTheta == 1.0 ? signPz * 999.9 : momentum.Rapidity());

    entry = static_cast<Electron *>(branch->NewEntry());

    entry->Eta = eta;
    entry->Phi = momentum.Phi();
    entry->PT = pt;

    entry->T = position.T() * 1.0E-3 / c_light;

    // displacement
    entry->D0 = candidate->D0;
    entry->ErrorD0 = candidate->ErrorD0;
    entry->DZ = candidate->DZ;
    entry->ErrorDZ = candidate->ErrorDZ;

    // Isolation variables
    entry->IsolationVar = candidate->IsolationVar;
    entry->IsolationVarRhoCorr = candidate->IsolationVarRhoCorr;
    entry->SumPtCharged = candidate->SumPtCharged;
    entry->SumPtNeutral = candidate->SumPtNeutral;
    entry->SumPtChargedPU = candidate->SumPtChargedPU;
    entry->SumPt = candidate->SumPt;

    entry->Charge = candidate->Charge;

    entry->EhadOverEem = 0.0;

    entry->Particle = candidate->GetCandidates()->At(0);
  }
}

//------------------------------------------------------------------------------

void TreeWriter::ProcessMuons(ExRootTreeBranch *branch, TObjArray *array)
{
  TIter iterator(array);
  Candidate *candidate = 0;
  Muon *entry = 0;
  Double_t pt, signPz, cosTheta, eta, rapidity;

  const Double_t c_light = 2.99792458E8;

  array->Sort();

  // loop over all muons
  iterator.Reset();
  while((candidate = static_cast<Candidate *>(iterator.Next())))
  {
    const TLorentzVector &momentum = candidate->Momentum;
    const TLorentzVector &position = candidate->Position;

    pt = momentum.Pt();
    cosTheta = TMath::Abs(momentum.CosTheta());
    signPz = (momentum.Pz() >= 0.0) ? 1.0 : -1.0;
    eta = (cosTheta == 1.0 ? signPz * 999.9 : momentum.Eta());
    rapidity = (cosTheta == 1.0 ? signPz * 999.9 : momentum.Rapidity());

    entry = static_cast<Muon *>(branch->NewEntry());

    entry->SetBit(kIsReferenced);
    entry->SetUniqueID(candidate->GetUniqueID());

    entry->Eta = eta;
    entry->Phi = momentum.Phi();
    entry->PT = pt;

    entry->T = position.T() * 1.0E-3 / c_light;

    // displacement
    entry->D0 = candidate->D0;
    entry->ErrorD0 = candidate->ErrorD0;
    entry->DZ = candidate->DZ;
    entry->ErrorDZ = candidate->ErrorDZ;

    // Isolation variables

    entry->IsolationVar = candidate->IsolationVar;
    entry->IsolationVarRhoCorr = candidate->IsolationVarRhoCorr;
    entry->SumPtCharged = candidate->SumPtCharged;
    entry->SumPtNeutral = candidate->SumPtNeutral;
    entry->SumPtChargedPU = candidate->SumPtChargedPU;
    entry->SumPt = candidate->SumPt;

    entry->Charge = candidate->Charge;

    entry->Particle = candidate->GetCandidates()->At(0);
  }
}

//------------------------------------------------------------------------------

void TreeWriter::ProcessJets(ExRootTreeBranch *branch, TObjArray *array)
{
  TIter iterator(array);
  Candidate *candidate = 0, *constituent = 0;
  Jet *entry = 0;
  Double_t pt, signPz, cosTheta, eta, rapidity;
  Double_t ecalEnergy, hcalEnergy;
  const Double_t c_light = 2.99792458E8;
  Int_t i;

  array->Sort();

  // loop over all jets
  iterator.Reset();
  while((candidate = static_cast<Candidate *>(iterator.Next())))
  {
    TIter itConstituents(candidate->GetCandidates());

    const TLorentzVector &momentum = candidate->Momentum;
    const TLorentzVector &position = candidate->Position;

    pt = momentum.Pt();
    cosTheta = TMath::Abs(momentum.CosTheta());
    signPz = (momentum.Pz() >= 0.0) ? 1.0 : -1.0;
    eta = (cosTheta == 1.0 ? signPz * 999.9 : momentum.Eta());
    rapidity = (cosTheta == 1.0 ? signPz * 999.9 : momentum.Rapidity());

    entry = static_cast<Jet *>(branch->NewEntry());

    entry->Eta = eta;
    entry->Phi = momentum.Phi();
    entry->PT = pt;

    entry->T = position.T() * 1.0E-3 / c_light;

    entry->Mass = momentum.M();

    entry->Area = candidate->Area;

    entry->DeltaEta = candidate->DeltaEta;
    entry->DeltaPhi = candidate->DeltaPhi;

    entry->Flavor = candidate->Flavor;
    entry->FlavorAlgo = candidate->FlavorAlgo;
    entry->FlavorPhys = candidate->FlavorPhys;

    entry->BTag = candidate->BTag;

    entry->BTagAlgo = candidate->BTagAlgo;
    entry->BTagPhys = candidate->BTagPhys;

    entry->TauTag = candidate->TauTag;
    entry->TauWeight = candidate->TauWeight;

    entry->Charge = candidate->Charge;

    itConstituents.Reset();
    entry->Constituents.Clear();
    ecalEnergy = 0.0;
    hcalEnergy = 0.0;
    while((constituent = static_cast<Candidate *>(itConstituents.Next())))
    {
      entry->Constituents.Add(constituent);
      ecalEnergy += constituent->Eem;
      hcalEnergy += constituent->Ehad;
    }

    entry->EhadOverEem = ecalEnergy > 0.0 ? hcalEnergy / ecalEnergy : 999.9;

    //---   Pile-Up Jet ID variables ----

    entry->NCharged = candidate->NCharged;
    entry->NNeutrals = candidate->NNeutrals;

    entry->NeutralEnergyFraction = candidate->NeutralEnergyFraction;
    entry->ChargedEnergyFraction = candidate->ChargedEnergyFraction;
    entry->Beta = candidate->Beta;
    entry->BetaStar = candidate->BetaStar;
    entry->MeanSqDeltaR = candidate->MeanSqDeltaR;
    entry->PTD = candidate->PTD;

    //--- Sub-structure variables ----

    entry->NSubJetsTrimmed = candidate->NSubJetsTrimmed;
    entry->NSubJetsPruned = candidate->NSubJetsPruned;
    entry->NSubJetsSoftDropped = candidate->NSubJetsSoftDropped;

    entry->SoftDroppedJet = candidate->SoftDroppedJet;
    entry->SoftDroppedSubJet1 = candidate->SoftDroppedSubJet1;
    entry->SoftDroppedSubJet2 = candidate->SoftDroppedSubJet2;

    for(i = 0; i < 5; i++)
    {
      entry->FracPt[i] = candidate->FracPt[i];
      entry->Tau[i] = candidate->Tau[i];
      entry->TrimmedP4[i] = candidate->TrimmedP4[i];
      entry->PrunedP4[i] = candidate->PrunedP4[i];
      entry->SoftDroppedP4[i] = candidate->SoftDroppedP4[i];
    }

    //--- exclusive clustering variables ---
    entry->ExclYmerge23 = candidate->ExclYmerge23;
    entry->ExclYmerge34 = candidate->ExclYmerge34;
    entry->ExclYmerge45 = candidate->ExclYmerge45;
    entry->ExclYmerge56 = candidate->ExclYmerge56;

    FillParticles(candidate, &entry->Particles);
  }
}

//------------------------------------------------------------------------------

void TreeWriter::ProcessMissingET(ExRootTreeBranch *branch, TObjArray *array)
{
  Candidate *candidate = 0;
  MissingET *entry = 0;

  // get the first entry
  if((candidate = static_cast<Candidate *>(array->At(0))))
  {
    const TLorentzVector &momentum = candidate->Momentum;

    entry = static_cast<MissingET *>(branch->NewEntry());

    entry->Eta = (-momentum).Eta();
    entry->Phi = (-momentum).Phi();
    entry->MET = momentum.Pt();
  }
}
//------------------------------------------------------------------------------

void TreeWriter::ProcessCscCluster(ExRootTreeBranch *branch, TObjArray *array)
{
  TIter iterator(array);
  Candidate *candidate = 0;
  CscCluster *entry = 0;
  Double_t pt, signPz, cosTheta, eta, rapidity;

  const Double_t c_light = 2.99792458E8; // in unit of m/s

  array->Sort();


  // loop over all clusters
  iterator.Reset();
  while((candidate = static_cast<Candidate *>(iterator.Next())))
  {
    const TLorentzVector &momentum = candidate->Momentum;
    const TLorentzVector &position = candidate->DecayPosition;

    pt = momentum.Pt();
    cosTheta = TMath::Abs(momentum.CosTheta());
    signPz = (momentum.Pz() >= 0.0) ? 1.0 : -1.0;
    eta = (cosTheta == 1.0 ? signPz * 999.9 : momentum.Eta());

    entry = static_cast<CscCluster *>(branch->NewEntry());

    entry->SetBit(kIsReferenced);
    entry->SetUniqueID(candidate->GetUniqueID());

    entry->Eta = eta;
    entry->Phi = momentum.Phi();


    // entry->Eta = position.Eta();
    // entry->Phi = position.Phi();

    entry->PT = momentum.Pt(); // pt of LLP
    entry->Px = momentum.Px();// px of LLP
    entry->Py = momentum.Py();// py of LLP
    entry->Pz = momentum.Pz();// pz of LLP
    entry->E = momentum.E(); // E of LLP
    entry->pid = candidate->PID; // LLP pid
    entry->Eem = candidate->Eem; // LLP pid
    entry->Ehad = candidate->Ehad; // LLP pid
    Double_t beta = momentum.P()/momentum.E();
    Double_t gamma = 1.0/sqrt(1-beta*beta);
    Double_t decayDistance = sqrt(pow(position.X(),2)+pow(position.Y(),2)+pow(position.Z(),2)); // mm
    entry->beta = beta; // LLP pid
    entry->ctau = decayDistance/(beta * gamma);; // LLP pid

    // entry->T = (position.T()-sqrt(pow(position.X(),2)+pow(position.Y(),2)+pow(position.Z(),2)))* 1.0E-3 / c_light; // LLP decay time-photon travel time

    entry->T = decayDistance*(1./beta-1)* 1.0E-3/c_light*1e9; // ns
    entry->X = position.X(); // LLP decay x
    entry->Y = position.Y(); //  LLP decay y
    entry->Z = position.Z(); //  LLP decay z
    // entry->Size = 100;
  }
}

//------------------------------------------------------------------------------

void TreeWriter::ProcessScalarHT(ExRootTreeBranch *branch, TObjArray *array)
{
  Candidate *candidate = 0;
  ScalarHT *entry = 0;

  // get the first entry
  if((candidate = static_cast<Candidate *>(array->At(0))))
  {
    const TLorentzVector &momentum = candidate->Momentum;

    entry = static_cast<ScalarHT *>(branch->NewEntry());

    entry->HT = momentum.Pt();
  }
}

//------------------------------------------------------------------------------

void TreeWriter::ProcessRho(ExRootTreeBranch *branch, TObjArray *array)
{
  TIter iterator(array);
  Candidate *candidate = 0;
  Rho *entry = 0;

  // loop over all rho
  iterator.Reset();
  while((candidate = static_cast<Candidate *>(iterator.Next())))
  {
    const TLorentzVector &momentum = candidate->Momentum;

    entry = static_cast<Rho *>(branch->NewEntry());

    entry->Rho = momentum.E();
    entry->Edges[0] = candidate->Edges[0];
    entry->Edges[1] = candidate->Edges[1];
  }
}

//------------------------------------------------------------------------------

void TreeWriter::ProcessWeight(ExRootTreeBranch *branch, TObjArray *array)
{
  Candidate *candidate = 0;
  Weight *entry = 0;

  // get the first entry
  if((candidate = static_cast<Candidate *>(array->At(0))))
  {
    const TLorentzVector &momentum = candidate->Momentum;

    entry = static_cast<Weight *>(branch->NewEntry());

    entry->Weight = momentum.E();
  }
}

//------------------------------------------------------------------------------

void TreeWriter::ProcessHectorHit(ExRootTreeBranch *branch, TObjArray *array)
{
  TIter iterator(array);
  Candidate *candidate = 0;
  HectorHit *entry = 0;

  // loop over all roman pot hits
  iterator.Reset();
  while((candidate = static_cast<Candidate *>(iterator.Next())))
  {
    const TLorentzVector &position = candidate->Position;
    const TLorentzVector &momentum = candidate->Momentum;

    entry = static_cast<HectorHit *>(branch->NewEntry());

    entry->E = momentum.E();

    entry->Tx = momentum.Px();
    entry->Ty = momentum.Py();

    entry->T = position.T();

    entry->X = position.X();
    entry->Y = position.Y();
    entry->S = position.Z();

    entry->Particle = candidate->GetCandidates()->At(0);
  }
}

//------------------------------------------------------------------------------

void TreeWriter::Process()
{
  TBranchMap::iterator itBranchMap;
  ExRootTreeBranch *branch;
  TProcessMethod method;
  TObjArray *array;

  for(itBranchMap = fBranchMap.begin(); itBranchMap != fBranchMap.end(); ++itBranchMap)
  {
    branch = itBranchMap->first;
    method = itBranchMap->second.first;
    array = itBranchMap->second.second;

    (this->*method)(branch, array);
  }
}

//------------------------------------------------------------------------------<|MERGE_RESOLUTION|>--- conflicted
+++ resolved
@@ -229,16 +229,6 @@
     entry->Py = momentum.Py();
     entry->Pz = momentum.Pz();
 
-<<<<<<< HEAD
-    entry->D0 = candidate->D0;
-    entry->DZ = candidate->DZ;
-    entry->P = momentum.P();
-    entry->PT = candidate->PT;
-    entry->CtgTheta = candidate->CtgTheta;
-    entry->Phi = candidate->Phi;
-
-=======
->>>>>>> 0c0c9afd
     entry->Eta = eta;
     entry->Phi = momentum.Phi();
     entry->PT = pt;
