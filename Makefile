
#
# Makefile for ExRootAnalysis
#
# Author: P. Demin - UCL, Louvain-la-Neuve
#
# multi-platform configuration is taken from ROOT (root/test/Makefile.arch)
#

include doc/Makefile.arch

ROOT_MAJOR := $(shell $(RC) --version | cut -d'.' -f1)

SrcSuf = cc
PcmSuf = _rdict.pcm

CXXFLAGS += $(ROOTCFLAGS) -Wno-write-strings -D_FILE_OFFSET_BITS=64 -DDROP_CGAL -I. -Iexternal -Iexternal/tcl
DELPHES_LIBS = $(shell $(RC) --libs) -lEG $(SYSLIBS)
DISPLAY_LIBS = $(shell $(RC) --evelibs) -lGuiHtml $(SYSLIBS)

ifneq ($(CMSSW_FWLITE_INCLUDE_PATH),)
HAS_CMSSW = true
CXXFLAGS += -std=c++0x -I$(subst :, -I,$(CMSSW_FWLITE_INCLUDE_PATH))
CXXFLAGS += -std=c++1y
OPT_LIBS += -L$(subst include,lib,$(subst :, -L,$(CMSSW_FWLITE_INCLUDE_PATH)))
ifneq ($(CMSSW_RELEASE_BASE),)
CXXFLAGS += -I$(CMSSW_RELEASE_BASE)/src
endif
ifneq ($(LD_LIBRARY_PATH),)
OPT_LIBS += -L$(subst include,lib,$(subst :, -L,$(LD_LIBRARY_PATH)))
endif
OPT_LIBS += -lGenVector -lFWCoreFWLite -lDataFormatsFWLite -lDataFormatsCommon -lDataFormatsPatCandidates -lDataFormatsLuminosity -lSimDataFormatsGeneratorProducts -lCommonToolsUtils -lDataFormatsCommon
endif

# check consistency
ifneq ($(PROMC),)
ifneq ($(PROIO),)
$(error Attention:  PROMC and PROIO env. variables are set simultaneously. You cannot compile ProMC and ProIO readers in one compilation process due to an inconsistency in protocol buffers libraries. The suggestion is to compile these two readers in two steps. First unset PROIO variable and then \"configure; make\". After this, unset PROMC, set PROIO,  and run \"configure; make\". During runs, make sure shared libraries are set correctly.)
endif
endif

ifneq ($(PROMC),)
HAS_PROMC = true
$(info ProMC event reader is requested)
CXXFLAGS += -I$(PROMC)/include -I$(PROMC)/src
OPT_LIBS += -L$(PROMC)/lib -lpromc -lprotoc -lprotobuf -lprotobuf-lite -lcbook -lz
endif

ifneq ($(PROIO),)
HAS_PROIO = true
$(info ProIO reader is requested)
ifeq ($(PROTOBUF),)
$(error but PROTOBUF variable is not set.)
endif
PROTOBUF_FILE=$(PROTOBUF)/lib/libprotobuf.a
ifeq ("$(wildcard $(PROTOBUF_FILE))","")
$(error PROTOBUF variable is set, but it does not point to valid $(PROTOBUF_FILE))
endif
ifeq ($(LZ4),)
$(error but LZ4 variable is not set.)
endif
LZ4_FILE=$(LZ4)/lib/liblz4.so
ifeq ("$(wildcard $(LZ4_FILE))","")
$(error LZ4 variable is set,  but it does not point to valid $(LZ4_FILE))
endif
CXXFLAGS += -I$(PROIO)/include -I$(PROTOBUF)/include -I$(LZ4)/include -I$(PROIO)/src
OPT_LIBS += -L$(PROTOBUF)/lib -lprotobuf -L$(PROIO)/lib -lproio -lproio.pb -lz -L$(LZ4)/lib -llz4
endif

ifeq ($(HAS_PYTHIA8),true)
ifneq ($(PYTHIA8),)
CXXFLAGS += -I$(PYTHIA8)/include
CXXFLAGS += -I$(PYTHIA8)/include/Pythia8
OPT_LIBS += -L$(PYTHIA8)/lib -lpythia8 -ldl -lz
endif
endif

DELPHES_LIBS += $(OPT_LIBS)
DISPLAY_LIBS += $(OPT_LIBS)

###

NOFASTJET = libDelphesNoFastJet.$(DllSuf)
NOFASTJETLIB = libDelphesNoFastJet.lib

DELPHES = libDelphes.$(DllSuf)
DELPHESLIB = libDelphes.lib

DISPLAY = libDelphesDisplay.$(DllSuf)
DISPLAYLIB = libDelphesDisplay.lib

VERSION = x.y.z
DISTDIR = Delphes-$(VERSION)
DISTTAR = $(DISTDIR).tar.gz

all:


hepmc2pileup$(ExeSuf): \
	tmp/converters/hepmc2pileup.$(ObjSuf)

tmp/converters/hepmc2pileup.$(ObjSuf): \
	converters/hepmc2pileup.cpp \
	classes/DelphesClasses.h \
	classes/DelphesFactory.h \
	classes/DelphesHepMC2Reader.h \
	classes/DelphesPileUpWriter.h \
	external/ExRootAnalysis/ExRootProgressBar.h \
	external/ExRootAnalysis/ExRootTreeBranch.h \
	external/ExRootAnalysis/ExRootTreeWriter.h
lhco2root$(ExeSuf): \
	tmp/converters/lhco2root.$(ObjSuf)

tmp/converters/lhco2root.$(ObjSuf): \
	converters/lhco2root.cpp \
	classes/DelphesClasses.h \
	classes/DelphesFactory.h \
	classes/DelphesStream.h \
	modules/Delphes.h \
	external/ExRootAnalysis/ExRootProgressBar.h \
	external/ExRootAnalysis/ExRootTreeBranch.h \
	external/ExRootAnalysis/ExRootTreeWriter.h
pileup2root$(ExeSuf): \
	tmp/converters/pileup2root.$(ObjSuf)

tmp/converters/pileup2root.$(ObjSuf): \
	converters/pileup2root.cpp \
	classes/DelphesClasses.h \
	classes/DelphesFactory.h \
	classes/DelphesPileUpReader.h \
	classes/DelphesStream.h \
	external/ExRootAnalysis/ExRootProgressBar.h \
	external/ExRootAnalysis/ExRootTreeBranch.h \
	external/ExRootAnalysis/ExRootTreeWriter.h
root2lhco$(ExeSuf): \
	tmp/converters/root2lhco.$(ObjSuf)

tmp/converters/root2lhco.$(ObjSuf): \
	converters/root2lhco.cpp \
	classes/DelphesClasses.h \
	external/ExRootAnalysis/ExRootProgressBar.h \
	external/ExRootAnalysis/ExRootTreeReader.h
root2pileup$(ExeSuf): \
	tmp/converters/root2pileup.$(ObjSuf)

tmp/converters/root2pileup.$(ObjSuf): \
	converters/root2pileup.cpp \
	classes/DelphesClasses.h \
	classes/DelphesPileUpWriter.h \
	external/ExRootAnalysis/ExRootProgressBar.h \
	external/ExRootAnalysis/ExRootTreeReader.h
stdhep2pileup$(ExeSuf): \
	tmp/converters/stdhep2pileup.$(ObjSuf)

tmp/converters/stdhep2pileup.$(ObjSuf): \
	converters/stdhep2pileup.cpp \
	classes/DelphesClasses.h \
	classes/DelphesFactory.h \
	classes/DelphesPileUpWriter.h \
	classes/DelphesSTDHEPReader.h \
	external/ExRootAnalysis/ExRootProgressBar.h \
	external/ExRootAnalysis/ExRootTreeBranch.h \
	external/ExRootAnalysis/ExRootTreeWriter.h
CaloGrid$(ExeSuf): \
	tmp/examples/CaloGrid.$(ObjSuf)

tmp/examples/CaloGrid.$(ObjSuf): \
	examples/CaloGrid.cpp \
	external/ExRootAnalysis/ExRootConfReader.h \
	classes/DelphesClasses.h \
	display/Delphes3DGeometry.h
Example1$(ExeSuf): \
	tmp/examples/Example1.$(ObjSuf)

tmp/examples/Example1.$(ObjSuf): \
	examples/Example1.cpp \
	classes/DelphesClasses.h \
	external/ExRootAnalysis/ExRootResult.h \
	external/ExRootAnalysis/ExRootTreeBranch.h \
	external/ExRootAnalysis/ExRootTreeReader.h \
	external/ExRootAnalysis/ExRootTreeWriter.h \
	external/ExRootAnalysis/ExRootUtilities.h
DelphesValidation$(ExeSuf): \
	tmp/validation/DelphesValidation.$(ObjSuf)

tmp/validation/DelphesValidation.$(ObjSuf): \
	validation/DelphesValidation.cpp \
	classes/DelphesClasses.h \
	external/ExRootAnalysis/ExRootResult.h \
	external/ExRootAnalysis/ExRootTreeBranch.h \
	external/ExRootAnalysis/ExRootTreeReader.h \
	external/ExRootAnalysis/ExRootTreeWriter.h \
	external/ExRootAnalysis/ExRootUtilities.h
EXECUTABLE +=  \
	hepmc2pileup$(ExeSuf) \
	lhco2root$(ExeSuf) \
	pileup2root$(ExeSuf) \
	root2lhco$(ExeSuf) \
	root2pileup$(ExeSuf) \
	stdhep2pileup$(ExeSuf) \
	CaloGrid$(ExeSuf) \
	Example1$(ExeSuf) \
	DelphesValidation$(ExeSuf)

EXECUTABLE_OBJ +=  \
	tmp/converters/hepmc2pileup.$(ObjSuf) \
	tmp/converters/lhco2root.$(ObjSuf) \
	tmp/converters/pileup2root.$(ObjSuf) \
	tmp/converters/root2lhco.$(ObjSuf) \
	tmp/converters/root2pileup.$(ObjSuf) \
	tmp/converters/stdhep2pileup.$(ObjSuf) \
	tmp/examples/CaloGrid.$(ObjSuf) \
	tmp/examples/Example1.$(ObjSuf) \
	tmp/validation/DelphesValidation.$(ObjSuf)

DelphesHepMC2$(ExeSuf): \
	tmp/readers/DelphesHepMC2.$(ObjSuf)

tmp/readers/DelphesHepMC2.$(ObjSuf): \
	readers/DelphesHepMC2.cpp \
	classes/DelphesClasses.h \
	classes/DelphesFactory.h \
	classes/DelphesHepMC2Reader.h \
	modules/Delphes.h \
	external/ExRootAnalysis/ExRootProgressBar.h \
	external/ExRootAnalysis/ExRootTreeBranch.h \
	external/ExRootAnalysis/ExRootTreeWriter.h
DelphesHepMC3$(ExeSuf): \
	tmp/readers/DelphesHepMC3.$(ObjSuf)

tmp/readers/DelphesHepMC3.$(ObjSuf): \
	readers/DelphesHepMC3.cpp \
	classes/DelphesClasses.h \
	classes/DelphesFactory.h \
	classes/DelphesHepMC3Reader.h \
	modules/Delphes.h \
	external/ExRootAnalysis/ExRootProgressBar.h \
	external/ExRootAnalysis/ExRootTreeBranch.h \
	external/ExRootAnalysis/ExRootTreeWriter.h
DelphesLHEF$(ExeSuf): \
	tmp/readers/DelphesLHEF.$(ObjSuf)

tmp/readers/DelphesLHEF.$(ObjSuf): \
	readers/DelphesLHEF.cpp \
	classes/DelphesClasses.h \
	classes/DelphesFactory.h \
	classes/DelphesLHEFReader.h \
	modules/Delphes.h \
	external/ExRootAnalysis/ExRootProgressBar.h \
	external/ExRootAnalysis/ExRootTreeBranch.h \
	external/ExRootAnalysis/ExRootTreeWriter.h
DelphesROOT$(ExeSuf): \
	tmp/readers/DelphesROOT.$(ObjSuf)

tmp/readers/DelphesROOT.$(ObjSuf): \
	readers/DelphesROOT.cpp \
	classes/DelphesClasses.h \
	classes/DelphesFactory.h \
	classes/DelphesStream.h \
	modules/Delphes.h \
	external/ExRootAnalysis/ExRootProgressBar.h \
	external/ExRootAnalysis/ExRootTreeBranch.h \
	external/ExRootAnalysis/ExRootTreeReader.h \
	external/ExRootAnalysis/ExRootTreeWriter.h
DelphesSTDHEP$(ExeSuf): \
	tmp/readers/DelphesSTDHEP.$(ObjSuf)

tmp/readers/DelphesSTDHEP.$(ObjSuf): \
	readers/DelphesSTDHEP.cpp \
	classes/DelphesClasses.h \
	classes/DelphesFactory.h \
	classes/DelphesSTDHEPReader.h \
	modules/Delphes.h \
	external/ExRootAnalysis/ExRootProgressBar.h \
	external/ExRootAnalysis/ExRootTreeBranch.h \
	external/ExRootAnalysis/ExRootTreeWriter.h
EXECUTABLE +=  \
	DelphesHepMC2$(ExeSuf) \
	DelphesHepMC3$(ExeSuf) \
	DelphesLHEF$(ExeSuf) \
	DelphesROOT$(ExeSuf) \
	DelphesSTDHEP$(ExeSuf)

EXECUTABLE_OBJ +=  \
	tmp/readers/DelphesHepMC2.$(ObjSuf) \
	tmp/readers/DelphesHepMC3.$(ObjSuf) \
	tmp/readers/DelphesLHEF.$(ObjSuf) \
	tmp/readers/DelphesROOT.$(ObjSuf) \
	tmp/readers/DelphesSTDHEP.$(ObjSuf)

ifeq ($(HAS_CMSSW),true)
DelphesCMSFWLite$(ExeSuf): \
	tmp/readers/DelphesCMSFWLite.$(ObjSuf)

tmp/readers/DelphesCMSFWLite.$(ObjSuf): \
	readers/DelphesCMSFWLite.cpp \
	classes/DelphesClasses.h \
	classes/DelphesFactory.h \
	classes/DelphesStream.h \
	modules/Delphes.h \
	external/ExRootAnalysis/ExRootProgressBar.h \
	external/ExRootAnalysis/ExRootTreeBranch.h \
	external/ExRootAnalysis/ExRootTreeWriter.h
EXECUTABLE +=  \
	DelphesCMSFWLite$(ExeSuf)

EXECUTABLE_OBJ +=  \
	tmp/readers/DelphesCMSFWLite.$(ObjSuf)

endif

ifeq ($(HAS_PROMC),true)
DelphesProMC$(ExeSuf): \
	tmp/readers/DelphesProMC.$(ObjSuf)

tmp/readers/DelphesProMC.$(ObjSuf): \
	readers/DelphesProMC.cpp \
	classes/DelphesClasses.h \
	classes/DelphesFactory.h \
	classes/DelphesStream.h \
	modules/Delphes.h \
	external/ExRootAnalysis/ExRootProgressBar.h \
	external/ExRootAnalysis/ExRootTreeBranch.h \
	external/ExRootAnalysis/ExRootTreeWriter.h
EXECUTABLE +=  \
	DelphesProMC$(ExeSuf)

EXECUTABLE_OBJ +=  \
	tmp/readers/DelphesProMC.$(ObjSuf)

endif

ifeq ($(HAS_PROIO),true)
DelphesProIO$(ExeSuf): \
	tmp/readers/DelphesProIO.$(ObjSuf)

tmp/readers/DelphesProIO.$(ObjSuf): \
	readers/DelphesProIO.cpp \
	classes/DelphesClasses.h \
	classes/DelphesFactory.h \
	classes/DelphesStream.h \
	modules/Delphes.h \
	external/ExRootAnalysis/ExRootProgressBar.h \
	external/ExRootAnalysis/ExRootTreeBranch.h \
	external/ExRootAnalysis/ExRootTreeWriter.h
EXECUTABLE +=  \
	DelphesProIO$(ExeSuf)

EXECUTABLE_OBJ +=  \
	tmp/readers/DelphesProIO.$(ObjSuf)

endif

ifeq ($(HAS_PYTHIA8),true)
DelphesPythia8$(ExeSuf): \
	tmp/readers/DelphesPythia8.$(ObjSuf)

tmp/readers/DelphesPythia8.$(ObjSuf): \
	readers/DelphesPythia8.cpp \
	classes/DelphesClasses.h \
	classes/DelphesFactory.h \
	classes/DelphesLHEFReader.h \
	modules/Delphes.h \
	external/ExRootAnalysis/ExRootProgressBar.h \
	external/ExRootAnalysis/ExRootTreeBranch.h \
	external/ExRootAnalysis/ExRootTreeWriter.h
EXECUTABLE +=  \
	DelphesPythia8$(ExeSuf)

EXECUTABLE_OBJ +=  \
	tmp/readers/DelphesPythia8.$(ObjSuf)

tmp/modules/Pythia8Dict.$(SrcSuf): \
	modules/Pythia8LinkDef.h \
	modules/PileUpMergerPythia8.h
tmp/modules/Pythia8Dict$(PcmSuf): \
	tmp/modules/Pythia8Dict.$(SrcSuf)
Pythia8Dict$(PcmSuf): \
	tmp/modules/Pythia8Dict$(PcmSuf)
DELPHES_DICT_OBJ +=  \
	tmp/modules/Pythia8Dict.$(ObjSuf)

DELPHES_DICT_PCM +=  \
	Pythia8Dict$(PcmSuf)

endif

tmp/classes/ClassesDict.$(SrcSuf): \
	classes/ClassesLinkDef.h \
	classes/DelphesModule.h \
	classes/DelphesFactory.h \
	classes/SortableObject.h \
	classes/DelphesClasses.h
tmp/classes/ClassesDict$(PcmSuf): \
	tmp/classes/ClassesDict.$(SrcSuf)
ClassesDict$(PcmSuf): \
	tmp/classes/ClassesDict$(PcmSuf)
tmp/external/ExRootAnalysis/ExRootAnalysisDict.$(SrcSuf): \
	external/ExRootAnalysis/ExRootAnalysisLinkDef.h \
	external/ExRootAnalysis/ExRootTreeReader.h \
	external/ExRootAnalysis/ExRootTreeWriter.h \
	external/ExRootAnalysis/ExRootTreeBranch.h \
	external/ExRootAnalysis/ExRootResult.h \
	external/ExRootAnalysis/ExRootUtilities.h \
	external/ExRootAnalysis/ExRootClassifier.h \
	external/ExRootAnalysis/ExRootFilter.h \
	external/ExRootAnalysis/ExRootProgressBar.h \
	external/ExRootAnalysis/ExRootConfReader.h \
	external/ExRootAnalysis/ExRootTask.h
tmp/external/ExRootAnalysis/ExRootAnalysisDict$(PcmSuf): \
	tmp/external/ExRootAnalysis/ExRootAnalysisDict.$(SrcSuf)
ExRootAnalysisDict$(PcmSuf): \
	tmp/external/ExRootAnalysis/ExRootAnalysisDict$(PcmSuf)
tmp/modules/ModulesDict.$(SrcSuf): \
	modules/ModulesLinkDef.h \
	modules/Delphes.h \
	modules/AngularSmearing.h \
	modules/PhotonConversions.h \
	modules/ParticlePropagator.h \
	modules/Efficiency.h \
	modules/IdentificationMap.h \
	modules/EnergySmearing.h \
	modules/MomentumSmearing.h \
	modules/TrackSmearing.h \
	modules/TrackCovariance.h \
	modules/ClusterCounting.h \
	modules/ImpactParameterSmearing.h \
	modules/TimeSmearing.h \
	modules/TimeOfFlight.h \
	modules/SimpleCalorimeter.h \
	modules/DenseTrackFilter.h \
	modules/Calorimeter.h \
	modules/DualReadoutCalorimeter.h \
	modules/OldCalorimeter.h \
	modules/Isolation.h \
	modules/EnergyScale.h \
	modules/UniqueObjectFinder.h \
	modules/TrackCountingBTagging.h \
	modules/BTagging.h \
	modules/TauTagging.h \
	modules/TrackCountingTauTagging.h \
	modules/TreeWriter.h \
	modules/Merger.h \
	modules/LeptonDressing.h \
	modules/PileUpMerger.h \
	modules/JetPileUpSubtractor.h \
	modules/TrackPileUpSubtractor.h \
	modules/TaggingParticlesSkimmer.h \
	modules/PileUpJetID.h \
	modules/PhotonID.h \
	modules/ConstituentFilter.h \
	modules/StatusPidFilter.h \
	modules/PdgCodeFilter.h \
	modules/BeamSpotFilter.h \
	modules/RecoPuFilter.h \
	modules/Cloner.h \
	modules/Weighter.h \
	modules/Hector.h \
	modules/JetFlavorAssociation.h \
	modules/JetFakeParticle.h \
	modules/VertexSorter.h \
	modules/VertexFinder.h \
	modules/VertexFinderDA4D.h \
<<<<<<< HEAD
	modules/ExampleModule.h \
	modules/LLPFilter.h \
	modules/CscClusterEfficiency.h \
	modules/CscClusterId.h
=======
	modules/DecayFilter.h \
	modules/ParticleDensity.h \
	modules/TruthVertexFinder.h \
	modules/ExampleModule.h
>>>>>>> 0c0c9afd
tmp/modules/ModulesDict$(PcmSuf): \
	tmp/modules/ModulesDict.$(SrcSuf)
ModulesDict$(PcmSuf): \
	tmp/modules/ModulesDict$(PcmSuf)
DELPHES_DICT_OBJ +=  \
	tmp/classes/ClassesDict.$(ObjSuf) \
	tmp/external/ExRootAnalysis/ExRootAnalysisDict.$(ObjSuf) \
	tmp/modules/ModulesDict.$(ObjSuf)

DELPHES_DICT_PCM +=  \
	ClassesDict$(PcmSuf) \
	ExRootAnalysisDict$(PcmSuf) \
	ModulesDict$(PcmSuf)

tmp/modules/FastJetDict.$(SrcSuf): \
	modules/FastJetLinkDef.h \
	modules/FastJetFinder.h \
	modules/FastJetGridMedianEstimator.h \
	modules/RunPUPPI.h
tmp/modules/FastJetDict$(PcmSuf): \
	tmp/modules/FastJetDict.$(SrcSuf)
FastJetDict$(PcmSuf): \
	tmp/modules/FastJetDict$(PcmSuf)
FASTJET_DICT_OBJ +=  \
	tmp/modules/FastJetDict.$(ObjSuf)

FASTJET_DICT_PCM +=  \
	FastJetDict$(PcmSuf)

tmp/display/DisplayDict.$(SrcSuf): \
	display/DisplayLinkDef.h \
	display/DelphesDisplay.h \
	display/DelphesCaloData.h \
	display/DelphesBranchElement.h \
	display/Delphes3DGeometry.h \
	display/DelphesEventDisplay.h \
	display/DelphesHtmlSummary.h \
	display/DelphesPlotSummary.h
tmp/display/DisplayDict$(PcmSuf): \
	tmp/display/DisplayDict.$(SrcSuf)
DisplayDict$(PcmSuf): \
	tmp/display/DisplayDict$(PcmSuf)
DISPLAY_DICT_OBJ +=  \
	tmp/display/DisplayDict.$(ObjSuf)

DISPLAY_DICT_PCM +=  \
	DisplayDict$(PcmSuf)

tmp/classes/DelphesClasses.$(ObjSuf): \
	classes/DelphesClasses.$(SrcSuf) \
	classes/DelphesClasses.h \
	classes/DelphesFactory.h \
	classes/SortableObject.h
tmp/classes/DelphesCylindricalFormula.$(ObjSuf): \
	classes/DelphesCylindricalFormula.$(SrcSuf) \
	classes/DelphesCylindricalFormula.h
tmp/classes/DelphesFactory.$(ObjSuf): \
	classes/DelphesFactory.$(SrcSuf) \
	classes/DelphesFactory.h \
	classes/DelphesClasses.h \
	external/ExRootAnalysis/ExRootTreeBranch.h
tmp/classes/DelphesFormula.$(ObjSuf): \
	classes/DelphesFormula.$(SrcSuf) \
	classes/DelphesFormula.h \
	classes/DelphesClasses.h
tmp/classes/DelphesHepMC2Reader.$(ObjSuf): \
	classes/DelphesHepMC2Reader.$(SrcSuf) \
	classes/DelphesHepMC2Reader.h \
	classes/DelphesClasses.h \
	classes/DelphesFactory.h \
	classes/DelphesStream.h \
	external/ExRootAnalysis/ExRootTreeBranch.h
tmp/classes/DelphesHepMC3Reader.$(ObjSuf): \
	classes/DelphesHepMC3Reader.$(SrcSuf) \
	classes/DelphesHepMC3Reader.h \
	classes/DelphesClasses.h \
	classes/DelphesFactory.h \
	classes/DelphesStream.h \
	external/ExRootAnalysis/ExRootTreeBranch.h
tmp/classes/DelphesLHEFReader.$(ObjSuf): \
	classes/DelphesLHEFReader.$(SrcSuf) \
	classes/DelphesLHEFReader.h \
	classes/DelphesClasses.h \
	classes/DelphesFactory.h \
	classes/DelphesStream.h \
	external/ExRootAnalysis/ExRootTreeBranch.h
tmp/classes/DelphesModule.$(ObjSuf): \
	classes/DelphesModule.$(SrcSuf) \
	classes/DelphesModule.h \
	classes/DelphesFactory.h \
	external/ExRootAnalysis/ExRootResult.h \
	external/ExRootAnalysis/ExRootTreeBranch.h \
	external/ExRootAnalysis/ExRootTreeReader.h \
	external/ExRootAnalysis/ExRootTreeWriter.h
tmp/classes/DelphesPileUpReader.$(ObjSuf): \
	classes/DelphesPileUpReader.$(SrcSuf) \
	classes/DelphesPileUpReader.h \
	classes/DelphesXDRReader.h
tmp/classes/DelphesPileUpWriter.$(ObjSuf): \
	classes/DelphesPileUpWriter.$(SrcSuf) \
	classes/DelphesPileUpWriter.h \
	classes/DelphesXDRWriter.h
tmp/classes/DelphesSTDHEPReader.$(ObjSuf): \
	classes/DelphesSTDHEPReader.$(SrcSuf) \
	classes/DelphesSTDHEPReader.h \
	classes/DelphesClasses.h \
	classes/DelphesFactory.h \
	classes/DelphesXDRReader.h \
	external/ExRootAnalysis/ExRootTreeBranch.h
tmp/classes/DelphesStream.$(ObjSuf): \
	classes/DelphesStream.$(SrcSuf) \
	classes/DelphesStream.h
tmp/classes/DelphesTF2.$(ObjSuf): \
	classes/DelphesTF2.$(SrcSuf) \
	classes/DelphesTF2.h
tmp/classes/DelphesXDRReader.$(ObjSuf): \
	classes/DelphesXDRReader.$(SrcSuf) \
	classes/DelphesXDRReader.h
tmp/classes/DelphesXDRWriter.$(ObjSuf): \
	classes/DelphesXDRWriter.$(SrcSuf) \
	classes/DelphesXDRWriter.h
tmp/external/ExRootAnalysis/ExRootConfReader.$(ObjSuf): \
	external/ExRootAnalysis/ExRootConfReader.$(SrcSuf) \
	external/ExRootAnalysis/ExRootConfReader.h \
	external/tcl/tcl.h
tmp/external/ExRootAnalysis/ExRootFilter.$(ObjSuf): \
	external/ExRootAnalysis/ExRootFilter.$(SrcSuf) \
	external/ExRootAnalysis/ExRootFilter.h \
	external/ExRootAnalysis/ExRootClassifier.h
tmp/external/ExRootAnalysis/ExRootProgressBar.$(ObjSuf): \
	external/ExRootAnalysis/ExRootProgressBar.$(SrcSuf) \
	external/ExRootAnalysis/ExRootProgressBar.h
tmp/external/ExRootAnalysis/ExRootResult.$(ObjSuf): \
	external/ExRootAnalysis/ExRootResult.$(SrcSuf) \
	external/ExRootAnalysis/ExRootResult.h \
	external/ExRootAnalysis/ExRootUtilities.h
tmp/external/ExRootAnalysis/ExRootTask.$(ObjSuf): \
	external/ExRootAnalysis/ExRootTask.$(SrcSuf) \
	external/ExRootAnalysis/ExRootTask.h \
	external/ExRootAnalysis/ExRootConfReader.h
tmp/external/ExRootAnalysis/ExRootTreeBranch.$(ObjSuf): \
	external/ExRootAnalysis/ExRootTreeBranch.$(SrcSuf) \
	external/ExRootAnalysis/ExRootTreeBranch.h
tmp/external/ExRootAnalysis/ExRootTreeReader.$(ObjSuf): \
	external/ExRootAnalysis/ExRootTreeReader.$(SrcSuf) \
	external/ExRootAnalysis/ExRootTreeReader.h
tmp/external/ExRootAnalysis/ExRootTreeWriter.$(ObjSuf): \
	external/ExRootAnalysis/ExRootTreeWriter.$(SrcSuf) \
	external/ExRootAnalysis/ExRootTreeWriter.h \
	external/ExRootAnalysis/ExRootTreeBranch.h
tmp/external/ExRootAnalysis/ExRootUtilities.$(ObjSuf): \
	external/ExRootAnalysis/ExRootUtilities.$(SrcSuf) \
	external/ExRootAnalysis/ExRootUtilities.h
tmp/external/Hector/H_AbstractBeamLine.$(ObjSuf): \
	external/Hector/H_AbstractBeamLine.$(SrcSuf)
tmp/external/Hector/H_Aperture.$(ObjSuf): \
	external/Hector/H_Aperture.$(SrcSuf)
tmp/external/Hector/H_Beam.$(ObjSuf): \
	external/Hector/H_Beam.$(SrcSuf)
tmp/external/Hector/H_BeamLine.$(ObjSuf): \
	external/Hector/H_BeamLine.$(SrcSuf)
tmp/external/Hector/H_BeamLineParser.$(ObjSuf): \
	external/Hector/H_BeamLineParser.$(SrcSuf)
tmp/external/Hector/H_BeamParticle.$(ObjSuf): \
	external/Hector/H_BeamParticle.$(SrcSuf)
tmp/external/Hector/H_CircularAperture.$(ObjSuf): \
	external/Hector/H_CircularAperture.$(SrcSuf)
tmp/external/Hector/H_Dipole.$(ObjSuf): \
	external/Hector/H_Dipole.$(SrcSuf)
tmp/external/Hector/H_Drift.$(ObjSuf): \
	external/Hector/H_Drift.$(SrcSuf)
tmp/external/Hector/H_EllipticAperture.$(ObjSuf): \
	external/Hector/H_EllipticAperture.$(SrcSuf)
tmp/external/Hector/H_HorizontalKicker.$(ObjSuf): \
	external/Hector/H_HorizontalKicker.$(SrcSuf)
tmp/external/Hector/H_HorizontalQuadrupole.$(ObjSuf): \
	external/Hector/H_HorizontalQuadrupole.$(SrcSuf)
tmp/external/Hector/H_Kicker.$(ObjSuf): \
	external/Hector/H_Kicker.$(SrcSuf)
tmp/external/Hector/H_Marker.$(ObjSuf): \
	external/Hector/H_Marker.$(SrcSuf)
tmp/external/Hector/H_OpticalElement.$(ObjSuf): \
	external/Hector/H_OpticalElement.$(SrcSuf)
tmp/external/Hector/H_Parameters.$(ObjSuf): \
	external/Hector/H_Parameters.$(SrcSuf)
tmp/external/Hector/H_Quadrupole.$(ObjSuf): \
	external/Hector/H_Quadrupole.$(SrcSuf)
tmp/external/Hector/H_RecRPObject.$(ObjSuf): \
	external/Hector/H_RecRPObject.$(SrcSuf)
tmp/external/Hector/H_RectEllipticAperture.$(ObjSuf): \
	external/Hector/H_RectEllipticAperture.$(SrcSuf)
tmp/external/Hector/H_RectangularAperture.$(ObjSuf): \
	external/Hector/H_RectangularAperture.$(SrcSuf)
tmp/external/Hector/H_RectangularCollimator.$(ObjSuf): \
	external/Hector/H_RectangularCollimator.$(SrcSuf)
tmp/external/Hector/H_RectangularDipole.$(ObjSuf): \
	external/Hector/H_RectangularDipole.$(SrcSuf)
tmp/external/Hector/H_RomanPot.$(ObjSuf): \
	external/Hector/H_RomanPot.$(SrcSuf)
tmp/external/Hector/H_SectorDipole.$(ObjSuf): \
	external/Hector/H_SectorDipole.$(SrcSuf)
tmp/external/Hector/H_TransportMatrices.$(ObjSuf): \
	external/Hector/H_TransportMatrices.$(SrcSuf)
tmp/external/Hector/H_VerticalKicker.$(ObjSuf): \
	external/Hector/H_VerticalKicker.$(SrcSuf)
tmp/external/Hector/H_VerticalQuadrupole.$(ObjSuf): \
	external/Hector/H_VerticalQuadrupole.$(SrcSuf)
tmp/external/TrackCovariance/AcceptanceClx.$(ObjSuf): \
	external/TrackCovariance/AcceptanceClx.$(SrcSuf)
tmp/external/TrackCovariance/ObsTrk.$(ObjSuf): \
	external/TrackCovariance/ObsTrk.$(SrcSuf)
tmp/external/TrackCovariance/SolGeom.$(ObjSuf): \
	external/TrackCovariance/SolGeom.$(SrcSuf)
tmp/external/TrackCovariance/SolGridCov.$(ObjSuf): \
	external/TrackCovariance/SolGridCov.$(SrcSuf)
tmp/external/TrackCovariance/SolTrack.$(ObjSuf): \
	external/TrackCovariance/SolTrack.$(SrcSuf)
tmp/external/TrackCovariance/TrkUtil.$(ObjSuf): \
	external/TrackCovariance/TrkUtil.$(SrcSuf)
tmp/external/TrackCovariance/VertexFit.$(ObjSuf): \
	external/TrackCovariance/VertexFit.$(SrcSuf)
tmp/modules/AngularSmearing.$(ObjSuf): \
	modules/AngularSmearing.$(SrcSuf) \
	modules/AngularSmearing.h \
	classes/DelphesClasses.h \
	classes/DelphesFactory.h \
	classes/DelphesFormula.h \
	external/ExRootAnalysis/ExRootClassifier.h \
	external/ExRootAnalysis/ExRootFilter.h \
	external/ExRootAnalysis/ExRootResult.h
tmp/modules/BTagging.$(ObjSuf): \
	modules/BTagging.$(SrcSuf) \
	modules/BTagging.h \
	classes/DelphesClasses.h \
	classes/DelphesFactory.h \
	classes/DelphesFormula.h
tmp/modules/BeamSpotFilter.$(ObjSuf): \
	modules/BeamSpotFilter.$(SrcSuf) \
	modules/BeamSpotFilter.h \
	classes/DelphesClasses.h \
	classes/DelphesFactory.h \
	classes/DelphesFormula.h \
	external/ExRootAnalysis/ExRootClassifier.h \
	external/ExRootAnalysis/ExRootFilter.h \
	external/ExRootAnalysis/ExRootResult.h
tmp/modules/Calorimeter.$(ObjSuf): \
	modules/Calorimeter.$(SrcSuf) \
	modules/Calorimeter.h \
	classes/DelphesClasses.h \
	classes/DelphesFactory.h \
	classes/DelphesFormula.h \
	external/ExRootAnalysis/ExRootClassifier.h \
	external/ExRootAnalysis/ExRootFilter.h \
	external/ExRootAnalysis/ExRootResult.h
tmp/modules/Cloner.$(ObjSuf): \
	modules/Cloner.$(SrcSuf) \
	modules/Cloner.h \
	classes/DelphesClasses.h \
	classes/DelphesFactory.h \
	classes/DelphesFormula.h \
	external/ExRootAnalysis/ExRootClassifier.h \
	external/ExRootAnalysis/ExRootFilter.h \
	external/ExRootAnalysis/ExRootResult.h
tmp/modules/ClusterCounting.$(ObjSuf): \
	modules/ClusterCounting.$(SrcSuf) \
	modules/ClusterCounting.h \
	classes/DelphesClasses.h \
	external/TrackCovariance/TrkUtil.h
tmp/modules/ConstituentFilter.$(ObjSuf): \
	modules/ConstituentFilter.$(SrcSuf) \
	modules/ConstituentFilter.h \
	classes/DelphesClasses.h \
	classes/DelphesFactory.h \
	classes/DelphesFormula.h \
	external/ExRootAnalysis/ExRootClassifier.h \
	external/ExRootAnalysis/ExRootFilter.h \
	external/ExRootAnalysis/ExRootResult.h
<<<<<<< HEAD
tmp/modules/CscClusterEfficiency.$(ObjSuf): \
	modules/CscClusterEfficiency.$(SrcSuf) \
	modules/CscClusterEfficiency.h \
	classes/DelphesClasses.h \
	classes/DelphesFactory.h \
	classes/DelphesFormula.h \
	external/ExRootAnalysis/ExRootClassifier.h \
	external/ExRootAnalysis/ExRootFilter.h \
	external/ExRootAnalysis/ExRootResult.h
tmp/modules/CscClusterId.$(ObjSuf): \
	modules/CscClusterId.$(SrcSuf) \
	modules/CscClusterId.h \
=======
tmp/modules/DecayFilter.$(ObjSuf): \
	modules/DecayFilter.$(SrcSuf) \
	modules/DecayFilter.h \
>>>>>>> 0c0c9afd
	classes/DelphesClasses.h \
	classes/DelphesFactory.h \
	classes/DelphesFormula.h \
	external/ExRootAnalysis/ExRootClassifier.h \
	external/ExRootAnalysis/ExRootFilter.h \
	external/ExRootAnalysis/ExRootResult.h
tmp/modules/Delphes.$(ObjSuf): \
	modules/Delphes.$(SrcSuf) \
	modules/Delphes.h \
	classes/DelphesClasses.h \
	classes/DelphesFactory.h \
	classes/DelphesFormula.h \
	external/ExRootAnalysis/ExRootClassifier.h \
	external/ExRootAnalysis/ExRootConfReader.h \
	external/ExRootAnalysis/ExRootFilter.h \
	external/ExRootAnalysis/ExRootResult.h \
	external/ExRootAnalysis/ExRootTreeWriter.h
tmp/modules/DenseTrackFilter.$(ObjSuf): \
	modules/DenseTrackFilter.$(SrcSuf) \
	modules/DenseTrackFilter.h \
	classes/DelphesClasses.h \
	classes/DelphesFactory.h \
	classes/DelphesFormula.h \
	external/ExRootAnalysis/ExRootClassifier.h \
	external/ExRootAnalysis/ExRootFilter.h \
	external/ExRootAnalysis/ExRootResult.h
tmp/modules/DualReadoutCalorimeter.$(ObjSuf): \
	modules/DualReadoutCalorimeter.$(SrcSuf) \
	modules/DualReadoutCalorimeter.h \
	classes/DelphesClasses.h \
	classes/DelphesFactory.h \
	classes/DelphesFormula.h \
	external/ExRootAnalysis/ExRootResult.h \
	external/ExRootAnalysis/ExRootFilter.h \
	external/ExRootAnalysis/ExRootClassifier.h
tmp/modules/Efficiency.$(ObjSuf): \
	modules/Efficiency.$(SrcSuf) \
	modules/Efficiency.h \
	classes/DelphesClasses.h \
	classes/DelphesFactory.h \
	classes/DelphesFormula.h \
	external/ExRootAnalysis/ExRootClassifier.h \
	external/ExRootAnalysis/ExRootFilter.h \
	external/ExRootAnalysis/ExRootResult.h
tmp/modules/EnergyScale.$(ObjSuf): \
	modules/EnergyScale.$(SrcSuf) \
	modules/EnergyScale.h \
	classes/DelphesClasses.h \
	classes/DelphesFactory.h \
	classes/DelphesFormula.h \
	external/ExRootAnalysis/ExRootClassifier.h \
	external/ExRootAnalysis/ExRootFilter.h \
	external/ExRootAnalysis/ExRootResult.h
tmp/modules/EnergySmearing.$(ObjSuf): \
	modules/EnergySmearing.$(SrcSuf) \
	modules/EnergySmearing.h \
	classes/DelphesClasses.h \
	classes/DelphesFactory.h \
	classes/DelphesFormula.h \
	external/ExRootAnalysis/ExRootClassifier.h \
	external/ExRootAnalysis/ExRootFilter.h \
	external/ExRootAnalysis/ExRootResult.h
tmp/modules/ExampleModule.$(ObjSuf): \
	modules/ExampleModule.$(SrcSuf) \
	modules/ExampleModule.h \
	classes/DelphesClasses.h \
	classes/DelphesFactory.h \
	classes/DelphesFormula.h \
	external/ExRootAnalysis/ExRootClassifier.h \
	external/ExRootAnalysis/ExRootFilter.h \
	external/ExRootAnalysis/ExRootResult.h
tmp/modules/Hector.$(ObjSuf): \
	modules/Hector.$(SrcSuf) \
	modules/Hector.h \
	classes/DelphesClasses.h \
	classes/DelphesFactory.h \
	classes/DelphesFormula.h \
	external/ExRootAnalysis/ExRootClassifier.h \
	external/ExRootAnalysis/ExRootFilter.h \
	external/ExRootAnalysis/ExRootResult.h \
	external/Hector/H_BeamLine.h \
	external/Hector/H_BeamParticle.h \
	external/Hector/H_RecRPObject.h
tmp/modules/IdentificationMap.$(ObjSuf): \
	modules/IdentificationMap.$(SrcSuf) \
	modules/IdentificationMap.h \
	classes/DelphesClasses.h \
	classes/DelphesFactory.h \
	classes/DelphesFormula.h \
	external/ExRootAnalysis/ExRootClassifier.h \
	external/ExRootAnalysis/ExRootFilter.h \
	external/ExRootAnalysis/ExRootResult.h
tmp/modules/ImpactParameterSmearing.$(ObjSuf): \
	modules/ImpactParameterSmearing.$(SrcSuf) \
	modules/ImpactParameterSmearing.h \
	classes/DelphesClasses.h \
	classes/DelphesFactory.h \
	classes/DelphesFormula.h \
	external/ExRootAnalysis/ExRootClassifier.h \
	external/ExRootAnalysis/ExRootFilter.h \
	external/ExRootAnalysis/ExRootResult.h
tmp/modules/Isolation.$(ObjSuf): \
	modules/Isolation.$(SrcSuf) \
	modules/Isolation.h \
	classes/DelphesClasses.h \
	classes/DelphesFactory.h \
	classes/DelphesFormula.h \
	external/ExRootAnalysis/ExRootClassifier.h \
	external/ExRootAnalysis/ExRootFilter.h \
	external/ExRootAnalysis/ExRootResult.h
tmp/modules/JetFakeParticle.$(ObjSuf): \
	modules/JetFakeParticle.$(SrcSuf) \
	modules/JetFakeParticle.h \
	classes/DelphesClasses.h \
	classes/DelphesFactory.h \
	classes/DelphesFormula.h \
	external/ExRootAnalysis/ExRootClassifier.h \
	external/ExRootAnalysis/ExRootFilter.h \
	external/ExRootAnalysis/ExRootResult.h
tmp/modules/JetFlavorAssociation.$(ObjSuf): \
	modules/JetFlavorAssociation.$(SrcSuf) \
	modules/JetFlavorAssociation.h \
	classes/DelphesClasses.h \
	classes/DelphesFactory.h \
	classes/DelphesFormula.h \
	external/ExRootAnalysis/ExRootClassifier.h \
	external/ExRootAnalysis/ExRootFilter.h \
	external/ExRootAnalysis/ExRootResult.h
tmp/modules/JetPileUpSubtractor.$(ObjSuf): \
	modules/JetPileUpSubtractor.$(SrcSuf) \
	modules/JetPileUpSubtractor.h \
	classes/DelphesClasses.h \
	classes/DelphesFactory.h \
	classes/DelphesFormula.h \
	external/ExRootAnalysis/ExRootClassifier.h \
	external/ExRootAnalysis/ExRootFilter.h \
	external/ExRootAnalysis/ExRootResult.h
tmp/modules/LLPFilter.$(ObjSuf): \
	modules/LLPFilter.$(SrcSuf) \
	modules/LLPFilter.h \
	classes/DelphesClasses.h \
	classes/DelphesFactory.h \
	classes/DelphesFormula.h \
	external/ExRootAnalysis/ExRootClassifier.h \
	external/ExRootAnalysis/ExRootFilter.h \
	external/ExRootAnalysis/ExRootResult.h
tmp/modules/LeptonDressing.$(ObjSuf): \
	modules/LeptonDressing.$(SrcSuf) \
	modules/LeptonDressing.h \
	classes/DelphesClasses.h \
	classes/DelphesFactory.h \
	classes/DelphesFormula.h \
	external/ExRootAnalysis/ExRootClassifier.h \
	external/ExRootAnalysis/ExRootFilter.h \
	external/ExRootAnalysis/ExRootResult.h
tmp/modules/Merger.$(ObjSuf): \
	modules/Merger.$(SrcSuf) \
	modules/Merger.h \
	classes/DelphesClasses.h \
	classes/DelphesFactory.h \
	classes/DelphesFormula.h \
	external/ExRootAnalysis/ExRootClassifier.h \
	external/ExRootAnalysis/ExRootFilter.h \
	external/ExRootAnalysis/ExRootResult.h
tmp/modules/MomentumSmearing.$(ObjSuf): \
	modules/MomentumSmearing.$(SrcSuf) \
	modules/MomentumSmearing.h \
	classes/DelphesClasses.h \
	classes/DelphesFactory.h \
	classes/DelphesFormula.h \
	external/ExRootAnalysis/ExRootClassifier.h \
	external/ExRootAnalysis/ExRootFilter.h \
	external/ExRootAnalysis/ExRootResult.h
tmp/modules/OldCalorimeter.$(ObjSuf): \
	modules/OldCalorimeter.$(SrcSuf) \
	modules/OldCalorimeter.h \
	classes/DelphesClasses.h \
	classes/DelphesFactory.h \
	classes/DelphesFormula.h \
	external/ExRootAnalysis/ExRootClassifier.h \
	external/ExRootAnalysis/ExRootFilter.h \
	external/ExRootAnalysis/ExRootResult.h
tmp/modules/ParticleDensity.$(ObjSuf): \
	modules/ParticleDensity.$(SrcSuf) \
	modules/ParticleDensity.h \
	classes/DelphesClasses.h \
	classes/DelphesFactory.h \
	classes/DelphesFormula.h \
	external/ExRootAnalysis/ExRootClassifier.h \
	external/ExRootAnalysis/ExRootFilter.h \
	external/ExRootAnalysis/ExRootResult.h
tmp/modules/ParticlePropagator.$(ObjSuf): \
	modules/ParticlePropagator.$(SrcSuf) \
	modules/ParticlePropagator.h \
	classes/DelphesClasses.h \
	classes/DelphesFactory.h \
	classes/DelphesFormula.h \
	external/ExRootAnalysis/ExRootClassifier.h \
	external/ExRootAnalysis/ExRootFilter.h \
	external/ExRootAnalysis/ExRootResult.h
tmp/modules/PdgCodeFilter.$(ObjSuf): \
	modules/PdgCodeFilter.$(SrcSuf) \
	modules/PdgCodeFilter.h \
	classes/DelphesClasses.h \
	classes/DelphesFactory.h \
	classes/DelphesFormula.h \
	external/ExRootAnalysis/ExRootClassifier.h \
	external/ExRootAnalysis/ExRootFilter.h \
	external/ExRootAnalysis/ExRootResult.h
tmp/modules/PhotonConversions.$(ObjSuf): \
	modules/PhotonConversions.$(SrcSuf) \
	modules/PhotonConversions.h \
	classes/DelphesClasses.h \
	classes/DelphesCylindricalFormula.h \
	classes/DelphesFactory.h \
	external/ExRootAnalysis/ExRootClassifier.h \
	external/ExRootAnalysis/ExRootFilter.h \
	external/ExRootAnalysis/ExRootResult.h
tmp/modules/PhotonID.$(ObjSuf): \
	modules/PhotonID.$(SrcSuf) \
	modules/PhotonID.h \
	classes/DelphesClasses.h \
	classes/DelphesFactory.h \
	classes/DelphesFormula.h \
	external/ExRootAnalysis/ExRootClassifier.h \
	external/ExRootAnalysis/ExRootFilter.h \
	external/ExRootAnalysis/ExRootResult.h
tmp/modules/PileUpJetID.$(ObjSuf): \
	modules/PileUpJetID.$(SrcSuf) \
	modules/PileUpJetID.h \
	classes/DelphesClasses.h \
	classes/DelphesFactory.h \
	classes/DelphesFormula.h \
	external/ExRootAnalysis/ExRootClassifier.h \
	external/ExRootAnalysis/ExRootFilter.h \
	external/ExRootAnalysis/ExRootResult.h
tmp/modules/PileUpMerger.$(ObjSuf): \
	modules/PileUpMerger.$(SrcSuf) \
	modules/PileUpMerger.h \
	classes/DelphesClasses.h \
	classes/DelphesFactory.h \
	classes/DelphesPileUpReader.h \
	classes/DelphesTF2.h \
	external/ExRootAnalysis/ExRootClassifier.h \
	external/ExRootAnalysis/ExRootFilter.h \
	external/ExRootAnalysis/ExRootResult.h
tmp/modules/PileUpMergerPythia8.$(ObjSuf): \
	modules/PileUpMergerPythia8.$(SrcSuf) \
	modules/PileUpMergerPythia8.h \
	classes/DelphesClasses.h \
	classes/DelphesFactory.h \
	classes/DelphesPileUpReader.h \
	classes/DelphesTF2.h \
	external/ExRootAnalysis/ExRootClassifier.h \
	external/ExRootAnalysis/ExRootFilter.h \
	external/ExRootAnalysis/ExRootResult.h
tmp/modules/RecoPuFilter.$(ObjSuf): \
	modules/RecoPuFilter.$(SrcSuf) \
	modules/RecoPuFilter.h \
	classes/DelphesClasses.h \
	classes/DelphesFactory.h \
	classes/DelphesFormula.h \
	external/ExRootAnalysis/ExRootClassifier.h \
	external/ExRootAnalysis/ExRootFilter.h \
	external/ExRootAnalysis/ExRootResult.h
tmp/modules/SimpleCalorimeter.$(ObjSuf): \
	modules/SimpleCalorimeter.$(SrcSuf) \
	modules/SimpleCalorimeter.h \
	classes/DelphesClasses.h \
	classes/DelphesFactory.h \
	classes/DelphesFormula.h \
	external/ExRootAnalysis/ExRootClassifier.h \
	external/ExRootAnalysis/ExRootFilter.h \
	external/ExRootAnalysis/ExRootResult.h
tmp/modules/StatusPidFilter.$(ObjSuf): \
	modules/StatusPidFilter.$(SrcSuf) \
	modules/StatusPidFilter.h \
	classes/DelphesClasses.h \
	classes/DelphesFactory.h \
	classes/DelphesFormula.h \
	external/ExRootAnalysis/ExRootClassifier.h \
	external/ExRootAnalysis/ExRootFilter.h \
	external/ExRootAnalysis/ExRootResult.h
tmp/modules/TaggingParticlesSkimmer.$(ObjSuf): \
	modules/TaggingParticlesSkimmer.$(SrcSuf) \
	modules/TaggingParticlesSkimmer.h \
	modules/TauTagging.h \
	classes/DelphesClasses.h \
	classes/DelphesFactory.h \
	classes/DelphesFormula.h \
	external/ExRootAnalysis/ExRootClassifier.h \
	external/ExRootAnalysis/ExRootFilter.h \
	external/ExRootAnalysis/ExRootResult.h
tmp/modules/TauTagging.$(ObjSuf): \
	modules/TauTagging.$(SrcSuf) \
	modules/TauTagging.h \
	classes/DelphesClasses.h \
	classes/DelphesFactory.h \
	classes/DelphesFormula.h
tmp/modules/TimeOfFlight.$(ObjSuf): \
	modules/TimeOfFlight.$(SrcSuf) \
	modules/TimeOfFlight.h \
	classes/DelphesClasses.h \
	classes/DelphesFactory.h \
	classes/DelphesFormula.h \
	external/ExRootAnalysis/ExRootClassifier.h \
	external/ExRootAnalysis/ExRootFilter.h \
	external/ExRootAnalysis/ExRootResult.h
tmp/modules/TimeSmearing.$(ObjSuf): \
	modules/TimeSmearing.$(SrcSuf) \
	modules/TimeSmearing.h \
	classes/DelphesClasses.h \
	classes/DelphesFactory.h \
	classes/DelphesFormula.h \
	external/ExRootAnalysis/ExRootClassifier.h \
	external/ExRootAnalysis/ExRootFilter.h \
	external/ExRootAnalysis/ExRootResult.h
tmp/modules/TrackCountingBTagging.$(ObjSuf): \
	modules/TrackCountingBTagging.$(SrcSuf) \
	modules/TrackCountingBTagging.h \
	classes/DelphesClasses.h \
	classes/DelphesFactory.h \
	classes/DelphesFormula.h
tmp/modules/TrackCountingTauTagging.$(ObjSuf): \
	modules/TrackCountingTauTagging.$(SrcSuf) \
	modules/TrackCountingTauTagging.h \
	classes/DelphesClasses.h \
	classes/DelphesFactory.h \
	classes/DelphesFormula.h \
	external/ExRootAnalysis/ExRootClassifier.h \
	external/ExRootAnalysis/ExRootFilter.h \
	external/ExRootAnalysis/ExRootResult.h
tmp/modules/TrackCovariance.$(ObjSuf): \
	modules/TrackCovariance.$(SrcSuf) \
	modules/TrackCovariance.h \
	classes/DelphesClasses.h \
	external/TrackCovariance/SolGeom.h \
	external/TrackCovariance/SolGridCov.h \
	external/TrackCovariance/ObsTrk.h
tmp/modules/TrackPileUpSubtractor.$(ObjSuf): \
	modules/TrackPileUpSubtractor.$(SrcSuf) \
	modules/TrackPileUpSubtractor.h \
	classes/DelphesClasses.h \
	classes/DelphesFactory.h \
	classes/DelphesFormula.h \
	external/ExRootAnalysis/ExRootClassifier.h \
	external/ExRootAnalysis/ExRootFilter.h \
	external/ExRootAnalysis/ExRootResult.h
tmp/modules/TrackSmearing.$(ObjSuf): \
	modules/TrackSmearing.$(SrcSuf) \
	modules/TrackSmearing.h \
	classes/DelphesClasses.h \
	classes/DelphesFactory.h \
	classes/DelphesFormula.h \
	external/ExRootAnalysis/ExRootClassifier.h \
	external/ExRootAnalysis/ExRootFilter.h \
	external/ExRootAnalysis/ExRootResult.h
tmp/modules/TreeWriter.$(ObjSuf): \
	modules/TreeWriter.$(SrcSuf) \
	modules/TreeWriter.h \
	classes/DelphesClasses.h \
	classes/DelphesFactory.h \
	classes/DelphesFormula.h \
	external/ExRootAnalysis/ExRootClassifier.h \
	external/ExRootAnalysis/ExRootFilter.h \
	external/ExRootAnalysis/ExRootResult.h \
	external/ExRootAnalysis/ExRootTreeBranch.h
tmp/modules/TruthVertexFinder.$(ObjSuf): \
	modules/TruthVertexFinder.$(SrcSuf) \
	modules/TruthVertexFinder.h \
	classes/DelphesClasses.h \
	classes/DelphesFactory.h \
	classes/DelphesPileUpReader.h \
	classes/DelphesTF2.h \
	external/ExRootAnalysis/ExRootClassifier.h \
	external/ExRootAnalysis/ExRootFilter.h \
	external/ExRootAnalysis/ExRootResult.h
tmp/modules/UniqueObjectFinder.$(ObjSuf): \
	modules/UniqueObjectFinder.$(SrcSuf) \
	modules/UniqueObjectFinder.h \
	classes/DelphesClasses.h \
	classes/DelphesFactory.h \
	classes/DelphesFormula.h \
	external/ExRootAnalysis/ExRootClassifier.h \
	external/ExRootAnalysis/ExRootFilter.h \
	external/ExRootAnalysis/ExRootResult.h
tmp/modules/VertexFinder.$(ObjSuf): \
	modules/VertexFinder.$(SrcSuf) \
	modules/VertexFinder.h \
	classes/DelphesClasses.h \
	classes/DelphesFactory.h \
	classes/DelphesFormula.h \
	classes/DelphesPileUpReader.h \
	external/ExRootAnalysis/ExRootClassifier.h \
	external/ExRootAnalysis/ExRootFilter.h \
	external/ExRootAnalysis/ExRootResult.h
tmp/modules/VertexFinderDA4D.$(ObjSuf): \
	modules/VertexFinderDA4D.$(SrcSuf) \
	modules/VertexFinderDA4D.h \
	classes/DelphesClasses.h \
	classes/DelphesFactory.h \
	classes/DelphesFormula.h \
	classes/DelphesPileUpReader.h \
	external/ExRootAnalysis/ExRootClassifier.h \
	external/ExRootAnalysis/ExRootFilter.h \
	external/ExRootAnalysis/ExRootResult.h
tmp/modules/VertexSorter.$(ObjSuf): \
	modules/VertexSorter.$(SrcSuf) \
	modules/VertexSorter.h \
	classes/DelphesClasses.h \
	classes/DelphesFactory.h \
	classes/DelphesFormula.h \
	classes/DelphesPileUpReader.h \
	external/ExRootAnalysis/ExRootClassifier.h \
	external/ExRootAnalysis/ExRootFilter.h \
	external/ExRootAnalysis/ExRootResult.h
tmp/modules/Weighter.$(ObjSuf): \
	modules/Weighter.$(SrcSuf) \
	modules/Weighter.h \
	classes/DelphesClasses.h \
	classes/DelphesFactory.h \
	classes/DelphesFormula.h \
	external/ExRootAnalysis/ExRootClassifier.h \
	external/ExRootAnalysis/ExRootFilter.h \
	external/ExRootAnalysis/ExRootResult.h
DELPHES_OBJ +=  \
	tmp/classes/DelphesClasses.$(ObjSuf) \
	tmp/classes/DelphesCylindricalFormula.$(ObjSuf) \
	tmp/classes/DelphesFactory.$(ObjSuf) \
	tmp/classes/DelphesFormula.$(ObjSuf) \
	tmp/classes/DelphesHepMC2Reader.$(ObjSuf) \
	tmp/classes/DelphesHepMC3Reader.$(ObjSuf) \
	tmp/classes/DelphesLHEFReader.$(ObjSuf) \
	tmp/classes/DelphesModule.$(ObjSuf) \
	tmp/classes/DelphesPileUpReader.$(ObjSuf) \
	tmp/classes/DelphesPileUpWriter.$(ObjSuf) \
	tmp/classes/DelphesSTDHEPReader.$(ObjSuf) \
	tmp/classes/DelphesStream.$(ObjSuf) \
	tmp/classes/DelphesTF2.$(ObjSuf) \
	tmp/classes/DelphesXDRReader.$(ObjSuf) \
	tmp/classes/DelphesXDRWriter.$(ObjSuf) \
	tmp/external/ExRootAnalysis/ExRootConfReader.$(ObjSuf) \
	tmp/external/ExRootAnalysis/ExRootFilter.$(ObjSuf) \
	tmp/external/ExRootAnalysis/ExRootProgressBar.$(ObjSuf) \
	tmp/external/ExRootAnalysis/ExRootResult.$(ObjSuf) \
	tmp/external/ExRootAnalysis/ExRootTask.$(ObjSuf) \
	tmp/external/ExRootAnalysis/ExRootTreeBranch.$(ObjSuf) \
	tmp/external/ExRootAnalysis/ExRootTreeReader.$(ObjSuf) \
	tmp/external/ExRootAnalysis/ExRootTreeWriter.$(ObjSuf) \
	tmp/external/ExRootAnalysis/ExRootUtilities.$(ObjSuf) \
	tmp/external/Hector/H_AbstractBeamLine.$(ObjSuf) \
	tmp/external/Hector/H_Aperture.$(ObjSuf) \
	tmp/external/Hector/H_Beam.$(ObjSuf) \
	tmp/external/Hector/H_BeamLine.$(ObjSuf) \
	tmp/external/Hector/H_BeamLineParser.$(ObjSuf) \
	tmp/external/Hector/H_BeamParticle.$(ObjSuf) \
	tmp/external/Hector/H_CircularAperture.$(ObjSuf) \
	tmp/external/Hector/H_Dipole.$(ObjSuf) \
	tmp/external/Hector/H_Drift.$(ObjSuf) \
	tmp/external/Hector/H_EllipticAperture.$(ObjSuf) \
	tmp/external/Hector/H_HorizontalKicker.$(ObjSuf) \
	tmp/external/Hector/H_HorizontalQuadrupole.$(ObjSuf) \
	tmp/external/Hector/H_Kicker.$(ObjSuf) \
	tmp/external/Hector/H_Marker.$(ObjSuf) \
	tmp/external/Hector/H_OpticalElement.$(ObjSuf) \
	tmp/external/Hector/H_Parameters.$(ObjSuf) \
	tmp/external/Hector/H_Quadrupole.$(ObjSuf) \
	tmp/external/Hector/H_RecRPObject.$(ObjSuf) \
	tmp/external/Hector/H_RectEllipticAperture.$(ObjSuf) \
	tmp/external/Hector/H_RectangularAperture.$(ObjSuf) \
	tmp/external/Hector/H_RectangularCollimator.$(ObjSuf) \
	tmp/external/Hector/H_RectangularDipole.$(ObjSuf) \
	tmp/external/Hector/H_RomanPot.$(ObjSuf) \
	tmp/external/Hector/H_SectorDipole.$(ObjSuf) \
	tmp/external/Hector/H_TransportMatrices.$(ObjSuf) \
	tmp/external/Hector/H_VerticalKicker.$(ObjSuf) \
	tmp/external/Hector/H_VerticalQuadrupole.$(ObjSuf) \
	tmp/external/TrackCovariance/AcceptanceClx.$(ObjSuf) \
	tmp/external/TrackCovariance/ObsTrk.$(ObjSuf) \
	tmp/external/TrackCovariance/SolGeom.$(ObjSuf) \
	tmp/external/TrackCovariance/SolGridCov.$(ObjSuf) \
	tmp/external/TrackCovariance/SolTrack.$(ObjSuf) \
	tmp/external/TrackCovariance/TrkUtil.$(ObjSuf) \
	tmp/external/TrackCovariance/VertexFit.$(ObjSuf) \
	tmp/modules/AngularSmearing.$(ObjSuf) \
	tmp/modules/BTagging.$(ObjSuf) \
	tmp/modules/BeamSpotFilter.$(ObjSuf) \
	tmp/modules/Calorimeter.$(ObjSuf) \
	tmp/modules/Cloner.$(ObjSuf) \
	tmp/modules/ClusterCounting.$(ObjSuf) \
	tmp/modules/ConstituentFilter.$(ObjSuf) \
<<<<<<< HEAD
	tmp/modules/CscClusterEfficiency.$(ObjSuf) \
	tmp/modules/CscClusterId.$(ObjSuf) \
=======
	tmp/modules/DecayFilter.$(ObjSuf) \
>>>>>>> 0c0c9afd
	tmp/modules/Delphes.$(ObjSuf) \
	tmp/modules/DenseTrackFilter.$(ObjSuf) \
	tmp/modules/DualReadoutCalorimeter.$(ObjSuf) \
	tmp/modules/Efficiency.$(ObjSuf) \
	tmp/modules/EnergyScale.$(ObjSuf) \
	tmp/modules/EnergySmearing.$(ObjSuf) \
	tmp/modules/ExampleModule.$(ObjSuf) \
	tmp/modules/Hector.$(ObjSuf) \
	tmp/modules/IdentificationMap.$(ObjSuf) \
	tmp/modules/ImpactParameterSmearing.$(ObjSuf) \
	tmp/modules/Isolation.$(ObjSuf) \
	tmp/modules/JetFakeParticle.$(ObjSuf) \
	tmp/modules/JetFlavorAssociation.$(ObjSuf) \
	tmp/modules/JetPileUpSubtractor.$(ObjSuf) \
	tmp/modules/LLPFilter.$(ObjSuf) \
	tmp/modules/LeptonDressing.$(ObjSuf) \
	tmp/modules/Merger.$(ObjSuf) \
	tmp/modules/MomentumSmearing.$(ObjSuf) \
	tmp/modules/OldCalorimeter.$(ObjSuf) \
	tmp/modules/ParticleDensity.$(ObjSuf) \
	tmp/modules/ParticlePropagator.$(ObjSuf) \
	tmp/modules/PdgCodeFilter.$(ObjSuf) \
	tmp/modules/PhotonConversions.$(ObjSuf) \
	tmp/modules/PhotonID.$(ObjSuf) \
	tmp/modules/PileUpJetID.$(ObjSuf) \
	tmp/modules/PileUpMerger.$(ObjSuf) \
	tmp/modules/RecoPuFilter.$(ObjSuf) \
	tmp/modules/SimpleCalorimeter.$(ObjSuf) \
	tmp/modules/StatusPidFilter.$(ObjSuf) \
	tmp/modules/TaggingParticlesSkimmer.$(ObjSuf) \
	tmp/modules/TauTagging.$(ObjSuf) \
	tmp/modules/TimeOfFlight.$(ObjSuf) \
	tmp/modules/TimeSmearing.$(ObjSuf) \
	tmp/modules/TrackCountingBTagging.$(ObjSuf) \
	tmp/modules/TrackCountingTauTagging.$(ObjSuf) \
	tmp/modules/TrackCovariance.$(ObjSuf) \
	tmp/modules/TrackPileUpSubtractor.$(ObjSuf) \
	tmp/modules/TrackSmearing.$(ObjSuf) \
	tmp/modules/TreeWriter.$(ObjSuf) \
	tmp/modules/TruthVertexFinder.$(ObjSuf) \
	tmp/modules/UniqueObjectFinder.$(ObjSuf) \
	tmp/modules/VertexFinder.$(ObjSuf) \
	tmp/modules/VertexFinderDA4D.$(ObjSuf) \
	tmp/modules/VertexSorter.$(ObjSuf) \
	tmp/modules/Weighter.$(ObjSuf)

ifeq ($(HAS_PYTHIA8),true)
DELPHES_OBJ +=  \
	tmp/modules/PileUpMergerPythia8.$(ObjSuf)
endif

tmp/external/PUPPI/PuppiAlgo.$(ObjSuf): \
	external/PUPPI/PuppiAlgo.$(SrcSuf)
tmp/external/PUPPI/PuppiContainer.$(ObjSuf): \
	external/PUPPI/PuppiContainer.$(SrcSuf) \
	external/fastjet/Selector.hh
tmp/external/PUPPI/puppiCleanContainer.$(ObjSuf): \
	external/PUPPI/puppiCleanContainer.$(SrcSuf) \
	external/fastjet/Selector.hh
tmp/external/fastjet/AreaDefinition.$(ObjSuf): \
	external/fastjet/AreaDefinition.$(SrcSuf) \
	external/fastjet/AreaDefinition.hh
tmp/external/fastjet/BasicRandom.$(ObjSuf): \
	external/fastjet/BasicRandom.$(SrcSuf) \
	external/fastjet/internal/BasicRandom.hh
tmp/external/fastjet/ClosestPair2D.$(ObjSuf): \
	external/fastjet/ClosestPair2D.$(SrcSuf) \
	external/fastjet/internal/ClosestPair2D.hh
tmp/external/fastjet/ClusterSequence.$(ObjSuf): \
	external/fastjet/ClusterSequence.$(SrcSuf) \
	external/fastjet/Error.hh \
	external/fastjet/PseudoJet.hh \
	external/fastjet/ClusterSequence.hh \
	external/fastjet/ClusterSequenceStructure.hh \
	external/fastjet/version.hh \
	external/fastjet/internal/LazyTiling9Alt.hh \
	external/fastjet/internal/LazyTiling9.hh \
	external/fastjet/internal/LazyTiling25.hh \
	external/fastjet/internal/LazyTiling9SeparateGhosts.hh
tmp/external/fastjet/ClusterSequence1GhostPassiveArea.$(ObjSuf): \
	external/fastjet/ClusterSequence1GhostPassiveArea.$(SrcSuf) \
	external/fastjet/ClusterSequence1GhostPassiveArea.hh
tmp/external/fastjet/ClusterSequenceActiveArea.$(ObjSuf): \
	external/fastjet/ClusterSequenceActiveArea.$(SrcSuf) \
	external/fastjet/PseudoJet.hh \
	external/fastjet/ClusterSequence.hh \
	external/fastjet/ClusterSequenceActiveArea.hh \
	external/fastjet/ClusterSequenceActiveAreaExplicitGhosts.hh
tmp/external/fastjet/ClusterSequenceActiveAreaExplicitGhosts.$(ObjSuf): \
	external/fastjet/ClusterSequenceActiveAreaExplicitGhosts.$(SrcSuf) \
	external/fastjet/ClusterSequenceActiveAreaExplicitGhosts.hh
tmp/external/fastjet/ClusterSequenceArea.$(ObjSuf): \
	external/fastjet/ClusterSequenceArea.$(SrcSuf) \
	external/fastjet/ClusterSequenceArea.hh
tmp/external/fastjet/ClusterSequenceAreaBase.$(ObjSuf): \
	external/fastjet/ClusterSequenceAreaBase.$(SrcSuf) \
	external/fastjet/ClusterSequenceAreaBase.hh
tmp/external/fastjet/ClusterSequencePassiveArea.$(ObjSuf): \
	external/fastjet/ClusterSequencePassiveArea.$(SrcSuf) \
	external/fastjet/ClusterSequencePassiveArea.hh \
	external/fastjet/ClusterSequenceVoronoiArea.hh
tmp/external/fastjet/ClusterSequenceStructure.$(ObjSuf): \
	external/fastjet/ClusterSequenceStructure.$(SrcSuf) \
	external/fastjet/ClusterSequenceStructure.hh \
	external/fastjet/Error.hh \
	external/fastjet/PseudoJet.hh \
	external/fastjet/ClusterSequence.hh \
	external/fastjet/ClusterSequenceAreaBase.hh
tmp/external/fastjet/ClusterSequenceVoronoiArea.$(ObjSuf): \
	external/fastjet/ClusterSequenceVoronoiArea.$(SrcSuf) \
	external/fastjet/ClusterSequenceVoronoiArea.hh \
	external/fastjet/internal/Voronoi.hh
tmp/external/fastjet/ClusterSequence_CP2DChan.$(ObjSuf): \
	external/fastjet/ClusterSequence_CP2DChan.$(SrcSuf) \
	external/fastjet/ClusterSequence.hh \
	external/fastjet/internal/ClosestPair2D.hh
tmp/external/fastjet/ClusterSequence_Delaunay.$(ObjSuf): \
	external/fastjet/ClusterSequence_Delaunay.$(SrcSuf) \
	external/fastjet/Error.hh \
	external/fastjet/PseudoJet.hh \
	external/fastjet/ClusterSequence.hh \
	external/fastjet/internal/DynamicNearestNeighbours.hh \
	external/fastjet/internal/Dnn4piCylinder.hh \
	external/fastjet/internal/Dnn3piCylinder.hh \
	external/fastjet/internal/Dnn2piCylinder.hh
tmp/external/fastjet/ClusterSequence_DumbN3.$(ObjSuf): \
	external/fastjet/ClusterSequence_DumbN3.$(SrcSuf) \
	external/fastjet/PseudoJet.hh \
	external/fastjet/ClusterSequence.hh
tmp/external/fastjet/ClusterSequence_N2.$(ObjSuf): \
	external/fastjet/ClusterSequence_N2.$(SrcSuf)
tmp/external/fastjet/ClusterSequence_TiledN2.$(ObjSuf): \
	external/fastjet/ClusterSequence_TiledN2.$(SrcSuf) \
	external/fastjet/PseudoJet.hh \
	external/fastjet/ClusterSequence.hh \
	external/fastjet/internal/MinHeap.hh \
	external/fastjet/internal/TilingExtent.hh
tmp/external/fastjet/CompositeJetStructure.$(ObjSuf): \
	external/fastjet/CompositeJetStructure.$(SrcSuf)
tmp/external/fastjet/Dnn2piCylinder.$(ObjSuf): \
	external/fastjet/Dnn2piCylinder.$(SrcSuf) \
	external/fastjet/internal/Dnn2piCylinder.hh
tmp/external/fastjet/Dnn3piCylinder.$(ObjSuf): \
	external/fastjet/Dnn3piCylinder.$(SrcSuf) \
	external/fastjet/internal/Dnn3piCylinder.hh
tmp/external/fastjet/Dnn4piCylinder.$(ObjSuf): \
	external/fastjet/Dnn4piCylinder.$(SrcSuf) \
	external/fastjet/internal/Dnn4piCylinder.hh
tmp/external/fastjet/DnnPlane.$(ObjSuf): \
	external/fastjet/DnnPlane.$(SrcSuf) \
	external/fastjet/internal/DnnPlane.hh
tmp/external/fastjet/Error.$(ObjSuf): \
	external/fastjet/Error.$(SrcSuf) \
	external/fastjet/Error.hh \
	external/fastjet/config.h
tmp/external/fastjet/FunctionOfPseudoJet.$(ObjSuf): \
	external/fastjet/FunctionOfPseudoJet.$(SrcSuf)
tmp/external/fastjet/GhostedAreaSpec.$(ObjSuf): \
	external/fastjet/GhostedAreaSpec.$(SrcSuf) \
	external/fastjet/GhostedAreaSpec.hh \
	external/fastjet/Error.hh
tmp/external/fastjet/JetDefinition.$(ObjSuf): \
	external/fastjet/JetDefinition.$(SrcSuf) \
	external/fastjet/JetDefinition.hh \
	external/fastjet/Error.hh \
	external/fastjet/CompositeJetStructure.hh
tmp/external/fastjet/LazyTiling25.$(ObjSuf): \
	external/fastjet/LazyTiling25.$(SrcSuf) \
	external/fastjet/internal/LazyTiling25.hh \
	external/fastjet/internal/TilingExtent.hh
tmp/external/fastjet/LazyTiling9.$(ObjSuf): \
	external/fastjet/LazyTiling9.$(SrcSuf) \
	external/fastjet/internal/LazyTiling9.hh \
	external/fastjet/internal/TilingExtent.hh
tmp/external/fastjet/LazyTiling9Alt.$(ObjSuf): \
	external/fastjet/LazyTiling9Alt.$(SrcSuf) \
	external/fastjet/internal/LazyTiling9Alt.hh \
	external/fastjet/internal/TilingExtent.hh
tmp/external/fastjet/LazyTiling9SeparateGhosts.$(ObjSuf): \
	external/fastjet/LazyTiling9SeparateGhosts.$(SrcSuf) \
	external/fastjet/internal/LazyTiling9SeparateGhosts.hh \
	external/fastjet/internal/TilingExtent.hh
tmp/external/fastjet/LimitedWarning.$(ObjSuf): \
	external/fastjet/LimitedWarning.$(SrcSuf) \
	external/fastjet/LimitedWarning.hh
tmp/external/fastjet/MinHeap.$(ObjSuf): \
	external/fastjet/MinHeap.$(SrcSuf) \
	external/fastjet/internal/MinHeap.hh
tmp/external/fastjet/PseudoJet.$(ObjSuf): \
	external/fastjet/PseudoJet.$(SrcSuf) \
	external/fastjet/Error.hh \
	external/fastjet/PseudoJet.hh \
	external/fastjet/ClusterSequence.hh \
	external/fastjet/ClusterSequenceAreaBase.hh \
	external/fastjet/CompositeJetStructure.hh
tmp/external/fastjet/PseudoJetStructureBase.$(ObjSuf): \
	external/fastjet/PseudoJetStructureBase.$(SrcSuf) \
	external/fastjet/PseudoJetStructureBase.hh \
	external/fastjet/Error.hh \
	external/fastjet/PseudoJet.hh \
	external/fastjet/ClusterSequence.hh \
	external/fastjet/ClusterSequenceAreaBase.hh
tmp/external/fastjet/RangeDefinition.$(ObjSuf): \
	external/fastjet/RangeDefinition.$(SrcSuf) \
	external/fastjet/RangeDefinition.hh
tmp/external/fastjet/RectangularGrid.$(ObjSuf): \
	external/fastjet/RectangularGrid.$(SrcSuf) \
	external/fastjet/RectangularGrid.hh
tmp/external/fastjet/Selector.$(ObjSuf): \
	external/fastjet/Selector.$(SrcSuf) \
	external/fastjet/Selector.hh \
	external/fastjet/GhostedAreaSpec.hh
tmp/external/fastjet/TilingExtent.$(ObjSuf): \
	external/fastjet/TilingExtent.$(SrcSuf) \
	external/fastjet/internal/TilingExtent.hh
tmp/external/fastjet/Voronoi.$(ObjSuf): \
	external/fastjet/Voronoi.$(SrcSuf) \
	external/fastjet/internal/Voronoi.hh
tmp/external/fastjet/contribs/Nsubjettiness/AxesDefinition.$(ObjSuf): \
	external/fastjet/contribs/Nsubjettiness/AxesDefinition.$(SrcSuf)
tmp/external/fastjet/contribs/Nsubjettiness/ExtraRecombiners.$(ObjSuf): \
	external/fastjet/contribs/Nsubjettiness/ExtraRecombiners.$(SrcSuf)
tmp/external/fastjet/contribs/Nsubjettiness/MeasureDefinition.$(ObjSuf): \
	external/fastjet/contribs/Nsubjettiness/MeasureDefinition.$(SrcSuf)
tmp/external/fastjet/contribs/Nsubjettiness/Njettiness.$(ObjSuf): \
	external/fastjet/contribs/Nsubjettiness/Njettiness.$(SrcSuf)
tmp/external/fastjet/contribs/Nsubjettiness/NjettinessPlugin.$(ObjSuf): \
	external/fastjet/contribs/Nsubjettiness/NjettinessPlugin.$(SrcSuf)
tmp/external/fastjet/contribs/Nsubjettiness/Nsubjettiness.$(ObjSuf): \
	external/fastjet/contribs/Nsubjettiness/Nsubjettiness.$(SrcSuf)
tmp/external/fastjet/contribs/Nsubjettiness/TauComponents.$(ObjSuf): \
	external/fastjet/contribs/Nsubjettiness/TauComponents.$(SrcSuf)
tmp/external/fastjet/contribs/Nsubjettiness/XConePlugin.$(ObjSuf): \
	external/fastjet/contribs/Nsubjettiness/XConePlugin.$(SrcSuf)
tmp/external/fastjet/contribs/RecursiveTools/BottomUpSoftDrop.$(ObjSuf): \
	external/fastjet/contribs/RecursiveTools/BottomUpSoftDrop.$(SrcSuf) \
	external/fastjet/ClusterSequenceActiveAreaExplicitGhosts.hh \
	external/fastjet/Selector.hh \
	external/fastjet/config.h
tmp/external/fastjet/contribs/RecursiveTools/IteratedSoftDrop.$(ObjSuf): \
	external/fastjet/contribs/RecursiveTools/IteratedSoftDrop.$(SrcSuf)
tmp/external/fastjet/contribs/RecursiveTools/ModifiedMassDropTagger.$(ObjSuf): \
	external/fastjet/contribs/RecursiveTools/ModifiedMassDropTagger.$(SrcSuf) \
	external/fastjet/JetDefinition.hh \
	external/fastjet/ClusterSequenceAreaBase.hh
tmp/external/fastjet/contribs/RecursiveTools/Recluster.$(ObjSuf): \
	external/fastjet/contribs/RecursiveTools/Recluster.$(SrcSuf)
tmp/external/fastjet/contribs/RecursiveTools/RecursiveSoftDrop.$(ObjSuf): \
	external/fastjet/contribs/RecursiveTools/RecursiveSoftDrop.$(SrcSuf) \
	external/fastjet/ClusterSequence.hh
tmp/external/fastjet/contribs/RecursiveTools/RecursiveSymmetryCutBase.$(ObjSuf): \
	external/fastjet/contribs/RecursiveTools/RecursiveSymmetryCutBase.$(SrcSuf) \
	external/fastjet/JetDefinition.hh \
	external/fastjet/ClusterSequenceAreaBase.hh
tmp/external/fastjet/contribs/RecursiveTools/SoftDrop.$(ObjSuf): \
	external/fastjet/contribs/RecursiveTools/SoftDrop.$(SrcSuf)
tmp/external/fastjet/contribs/SoftKiller/SoftKiller.$(ObjSuf): \
	external/fastjet/contribs/SoftKiller/SoftKiller.$(SrcSuf)
tmp/external/fastjet/contribs/ValenciaPlugin/ValenciaPlugin.$(ObjSuf): \
	external/fastjet/contribs/ValenciaPlugin/ValenciaPlugin.$(SrcSuf) \
	external/fastjet/NNH.hh
tmp/external/fastjet/plugins/ATLASCone/ATLASConePlugin.$(ObjSuf): \
	external/fastjet/plugins/ATLASCone/ATLASConePlugin.$(SrcSuf) \
	external/fastjet/ClusterSequence.hh
tmp/external/fastjet/plugins/ATLASCone/Jet.$(ObjSuf): \
	external/fastjet/plugins/ATLASCone/Jet.$(SrcSuf)
tmp/external/fastjet/plugins/ATLASCone/JetConeFinderTool.$(ObjSuf): \
	external/fastjet/plugins/ATLASCone/JetConeFinderTool.$(SrcSuf)
tmp/external/fastjet/plugins/ATLASCone/JetSplitMergeTool.$(ObjSuf): \
	external/fastjet/plugins/ATLASCone/JetSplitMergeTool.$(SrcSuf)
tmp/external/fastjet/plugins/CDFCones/CDFJetCluPlugin.$(ObjSuf): \
	external/fastjet/plugins/CDFCones/CDFJetCluPlugin.$(SrcSuf) \
	external/fastjet/ClusterSequence.hh
tmp/external/fastjet/plugins/CDFCones/CDFMidPointPlugin.$(ObjSuf): \
	external/fastjet/plugins/CDFCones/CDFMidPointPlugin.$(SrcSuf) \
	external/fastjet/ClusterSequence.hh \
	external/fastjet/Error.hh
tmp/external/fastjet/plugins/CDFCones/JetCluAlgorithm.$(ObjSuf): \
	external/fastjet/plugins/CDFCones/JetCluAlgorithm.$(SrcSuf)
tmp/external/fastjet/plugins/CDFCones/MidPointAlgorithm.$(ObjSuf): \
	external/fastjet/plugins/CDFCones/MidPointAlgorithm.$(SrcSuf)
tmp/external/fastjet/plugins/CMSIterativeCone/CMSIterativeConePlugin.$(ObjSuf): \
	external/fastjet/plugins/CMSIterativeCone/CMSIterativeConePlugin.$(SrcSuf) \
	external/fastjet/ClusterSequence.hh
tmp/external/fastjet/plugins/D0RunICone/D0RunIBaseConePlugin.$(ObjSuf): \
	external/fastjet/plugins/D0RunICone/D0RunIBaseConePlugin.$(SrcSuf) \
	external/fastjet/ClusterSequence.hh \
	external/fastjet/Error.hh
tmp/external/fastjet/plugins/D0RunIICone/D0RunIIConePlugin.$(ObjSuf): \
	external/fastjet/plugins/D0RunIICone/D0RunIIConePlugin.$(SrcSuf) \
	external/fastjet/ClusterSequence.hh \
	external/fastjet/Error.hh
tmp/external/fastjet/plugins/EECambridge/EECambridgePlugin.$(ObjSuf): \
	external/fastjet/plugins/EECambridge/EECambridgePlugin.$(SrcSuf) \
	external/fastjet/ClusterSequence.hh \
	external/fastjet/NNH.hh
tmp/external/fastjet/plugins/GridJet/GridJetPlugin.$(ObjSuf): \
	external/fastjet/plugins/GridJet/GridJetPlugin.$(SrcSuf) \
	external/fastjet/ClusterSequence.hh
tmp/external/fastjet/plugins/Jade/JadePlugin.$(ObjSuf): \
	external/fastjet/plugins/Jade/JadePlugin.$(SrcSuf) \
	external/fastjet/ClusterSequence.hh \
	external/fastjet/NNH.hh \
	external/fastjet/NNFJN2Plain.hh
tmp/external/fastjet/plugins/NestedDefs/NestedDefsPlugin.$(ObjSuf): \
	external/fastjet/plugins/NestedDefs/NestedDefsPlugin.$(SrcSuf) \
	external/fastjet/ClusterSequence.hh
tmp/external/fastjet/plugins/SISCone/SISConePlugin.$(ObjSuf): \
	external/fastjet/plugins/SISCone/SISConePlugin.$(SrcSuf) \
	external/fastjet/ClusterSequence.hh
tmp/external/fastjet/plugins/SISCone/area.$(ObjSuf): \
	external/fastjet/plugins/SISCone/area.$(SrcSuf)
tmp/external/fastjet/plugins/SISCone/geom_2d.$(ObjSuf): \
	external/fastjet/plugins/SISCone/geom_2d.$(SrcSuf)
tmp/external/fastjet/plugins/SISCone/hash.$(ObjSuf): \
	external/fastjet/plugins/SISCone/hash.$(SrcSuf)
tmp/external/fastjet/plugins/SISCone/momentum.$(ObjSuf): \
	external/fastjet/plugins/SISCone/momentum.$(SrcSuf)
tmp/external/fastjet/plugins/SISCone/protocones.$(ObjSuf): \
	external/fastjet/plugins/SISCone/protocones.$(SrcSuf)
tmp/external/fastjet/plugins/SISCone/quadtree.$(ObjSuf): \
	external/fastjet/plugins/SISCone/quadtree.$(SrcSuf)
tmp/external/fastjet/plugins/SISCone/ranlux.$(ObjSuf): \
	external/fastjet/plugins/SISCone/ranlux.$(SrcSuf)
tmp/external/fastjet/plugins/SISCone/reference.$(ObjSuf): \
	external/fastjet/plugins/SISCone/reference.$(SrcSuf)
tmp/external/fastjet/plugins/SISCone/siscone.$(ObjSuf): \
	external/fastjet/plugins/SISCone/siscone.$(SrcSuf)
tmp/external/fastjet/plugins/SISCone/siscone_error.$(ObjSuf): \
	external/fastjet/plugins/SISCone/siscone_error.$(SrcSuf)
tmp/external/fastjet/plugins/SISCone/split_merge.$(ObjSuf): \
	external/fastjet/plugins/SISCone/split_merge.$(SrcSuf)
tmp/external/fastjet/plugins/SISCone/vicinity.$(ObjSuf): \
	external/fastjet/plugins/SISCone/vicinity.$(SrcSuf)
tmp/external/fastjet/plugins/TrackJet/TrackJetPlugin.$(ObjSuf): \
	external/fastjet/plugins/TrackJet/TrackJetPlugin.$(SrcSuf) \
	external/fastjet/ClusterSequence.hh
tmp/external/fastjet/tools/BackgroundEstimatorBase.$(ObjSuf): \
	external/fastjet/tools/BackgroundEstimatorBase.$(SrcSuf) \
	external/fastjet/tools/BackgroundEstimatorBase.hh
tmp/external/fastjet/tools/CASubJetTagger.$(ObjSuf): \
	external/fastjet/tools/CASubJetTagger.$(SrcSuf)
tmp/external/fastjet/tools/Filter.$(ObjSuf): \
	external/fastjet/tools/Filter.$(SrcSuf) \
	external/fastjet/tools/Filter.hh \
	external/fastjet/tools/Recluster.hh \
	external/fastjet/tools/Subtractor.hh
tmp/external/fastjet/tools/GridMedianBackgroundEstimator.$(ObjSuf): \
	external/fastjet/tools/GridMedianBackgroundEstimator.$(SrcSuf) \
	external/fastjet/tools/GridMedianBackgroundEstimator.hh
tmp/external/fastjet/tools/JHTopTagger.$(ObjSuf): \
	external/fastjet/tools/JHTopTagger.$(SrcSuf)
tmp/external/fastjet/tools/JetMedianBackgroundEstimator.$(ObjSuf): \
	external/fastjet/tools/JetMedianBackgroundEstimator.$(SrcSuf) \
	external/fastjet/tools/JetMedianBackgroundEstimator.hh
tmp/external/fastjet/tools/MassDropTagger.$(ObjSuf): \
	external/fastjet/tools/MassDropTagger.$(SrcSuf)
tmp/external/fastjet/tools/Pruner.$(ObjSuf): \
	external/fastjet/tools/Pruner.$(SrcSuf) \
	external/fastjet/tools/Pruner.hh \
	external/fastjet/ClusterSequenceActiveAreaExplicitGhosts.hh \
	external/fastjet/Selector.hh
tmp/external/fastjet/tools/Recluster.$(ObjSuf): \
	external/fastjet/tools/Recluster.$(SrcSuf) \
	external/fastjet/tools/Recluster.hh \
	external/fastjet/CompositeJetStructure.hh
tmp/external/fastjet/tools/RestFrameNSubjettinessTagger.$(ObjSuf): \
	external/fastjet/tools/RestFrameNSubjettinessTagger.$(SrcSuf)
tmp/external/fastjet/tools/Subtractor.$(ObjSuf): \
	external/fastjet/tools/Subtractor.$(SrcSuf) \
	external/fastjet/tools/Subtractor.hh
tmp/external/fastjet/tools/TopTaggerBase.$(ObjSuf): \
	external/fastjet/tools/TopTaggerBase.$(SrcSuf)
tmp/modules/FastJetFinder.$(ObjSuf): \
	modules/FastJetFinder.$(SrcSuf) \
	modules/FastJetFinder.h \
	classes/DelphesClasses.h \
	classes/DelphesFactory.h \
	classes/DelphesFormula.h \
	external/ExRootAnalysis/ExRootClassifier.h \
	external/ExRootAnalysis/ExRootFilter.h \
	external/ExRootAnalysis/ExRootResult.h \
	external/fastjet/ClusterSequence.hh \
	external/fastjet/ClusterSequenceArea.hh \
	external/fastjet/JetDefinition.hh \
	external/fastjet/PseudoJet.hh \
	external/fastjet/Selector.hh \
	external/fastjet/tools/JetMedianBackgroundEstimator.hh \
	external/fastjet/plugins/CDFCones/fastjet/CDFJetCluPlugin.hh \
	external/fastjet/plugins/CDFCones/fastjet/CDFMidPointPlugin.hh \
	external/fastjet/plugins/SISCone/fastjet/SISConePlugin.hh \
	external/fastjet/contribs/Nsubjettiness/ExtraRecombiners.hh \
	external/fastjet/contribs/Nsubjettiness/Njettiness.hh \
	external/fastjet/contribs/Nsubjettiness/NjettinessPlugin.hh \
	external/fastjet/contribs/Nsubjettiness/Nsubjettiness.hh \
	external/fastjet/contribs/ValenciaPlugin/ValenciaPlugin.hh \
	external/fastjet/contribs/RecursiveTools/SoftDrop.hh \
	external/fastjet/tools/Filter.hh \
	external/fastjet/tools/Pruner.hh
tmp/modules/FastJetGridMedianEstimator.$(ObjSuf): \
	modules/FastJetGridMedianEstimator.$(SrcSuf) \
	modules/FastJetGridMedianEstimator.h \
	classes/DelphesClasses.h \
	classes/DelphesFactory.h \
	classes/DelphesFormula.h \
	external/ExRootAnalysis/ExRootClassifier.h \
	external/ExRootAnalysis/ExRootFilter.h \
	external/ExRootAnalysis/ExRootResult.h \
	external/fastjet/ClusterSequence.hh \
	external/fastjet/ClusterSequenceArea.hh \
	external/fastjet/JetDefinition.hh \
	external/fastjet/PseudoJet.hh \
	external/fastjet/RectangularGrid.hh \
	external/fastjet/Selector.hh \
	external/fastjet/tools/JetMedianBackgroundEstimator.hh \
	external/fastjet/tools/GridMedianBackgroundEstimator.hh \
	external/fastjet/plugins/CDFCones/fastjet/CDFJetCluPlugin.hh \
	external/fastjet/plugins/CDFCones/fastjet/CDFMidPointPlugin.hh \
	external/fastjet/plugins/SISCone/fastjet/SISConePlugin.hh \
	external/fastjet/contribs/Nsubjettiness/ExtraRecombiners.hh \
	external/fastjet/contribs/Nsubjettiness/Njettiness.hh \
	external/fastjet/contribs/Nsubjettiness/NjettinessPlugin.hh \
	external/fastjet/contribs/Nsubjettiness/Nsubjettiness.hh
tmp/modules/RunPUPPI.$(ObjSuf): \
	modules/RunPUPPI.$(SrcSuf) \
	modules/RunPUPPI.h \
	external/PUPPI/AlgoObj.hh \
	external/PUPPI/PuppiContainer.hh \
	external/PUPPI/RecoObj2.hh \
	external/fastjet/PseudoJet.hh \
	classes/DelphesClasses.h \
	classes/DelphesFactory.h \
	classes/DelphesFormula.h
FASTJET_OBJ +=  \
	tmp/external/PUPPI/PuppiAlgo.$(ObjSuf) \
	tmp/external/PUPPI/PuppiContainer.$(ObjSuf) \
	tmp/external/PUPPI/puppiCleanContainer.$(ObjSuf) \
	tmp/external/fastjet/AreaDefinition.$(ObjSuf) \
	tmp/external/fastjet/BasicRandom.$(ObjSuf) \
	tmp/external/fastjet/ClosestPair2D.$(ObjSuf) \
	tmp/external/fastjet/ClusterSequence.$(ObjSuf) \
	tmp/external/fastjet/ClusterSequence1GhostPassiveArea.$(ObjSuf) \
	tmp/external/fastjet/ClusterSequenceActiveArea.$(ObjSuf) \
	tmp/external/fastjet/ClusterSequenceActiveAreaExplicitGhosts.$(ObjSuf) \
	tmp/external/fastjet/ClusterSequenceArea.$(ObjSuf) \
	tmp/external/fastjet/ClusterSequenceAreaBase.$(ObjSuf) \
	tmp/external/fastjet/ClusterSequencePassiveArea.$(ObjSuf) \
	tmp/external/fastjet/ClusterSequenceStructure.$(ObjSuf) \
	tmp/external/fastjet/ClusterSequenceVoronoiArea.$(ObjSuf) \
	tmp/external/fastjet/ClusterSequence_CP2DChan.$(ObjSuf) \
	tmp/external/fastjet/ClusterSequence_Delaunay.$(ObjSuf) \
	tmp/external/fastjet/ClusterSequence_DumbN3.$(ObjSuf) \
	tmp/external/fastjet/ClusterSequence_N2.$(ObjSuf) \
	tmp/external/fastjet/ClusterSequence_TiledN2.$(ObjSuf) \
	tmp/external/fastjet/CompositeJetStructure.$(ObjSuf) \
	tmp/external/fastjet/Dnn2piCylinder.$(ObjSuf) \
	tmp/external/fastjet/Dnn3piCylinder.$(ObjSuf) \
	tmp/external/fastjet/Dnn4piCylinder.$(ObjSuf) \
	tmp/external/fastjet/DnnPlane.$(ObjSuf) \
	tmp/external/fastjet/Error.$(ObjSuf) \
	tmp/external/fastjet/FunctionOfPseudoJet.$(ObjSuf) \
	tmp/external/fastjet/GhostedAreaSpec.$(ObjSuf) \
	tmp/external/fastjet/JetDefinition.$(ObjSuf) \
	tmp/external/fastjet/LazyTiling25.$(ObjSuf) \
	tmp/external/fastjet/LazyTiling9.$(ObjSuf) \
	tmp/external/fastjet/LazyTiling9Alt.$(ObjSuf) \
	tmp/external/fastjet/LazyTiling9SeparateGhosts.$(ObjSuf) \
	tmp/external/fastjet/LimitedWarning.$(ObjSuf) \
	tmp/external/fastjet/MinHeap.$(ObjSuf) \
	tmp/external/fastjet/PseudoJet.$(ObjSuf) \
	tmp/external/fastjet/PseudoJetStructureBase.$(ObjSuf) \
	tmp/external/fastjet/RangeDefinition.$(ObjSuf) \
	tmp/external/fastjet/RectangularGrid.$(ObjSuf) \
	tmp/external/fastjet/Selector.$(ObjSuf) \
	tmp/external/fastjet/TilingExtent.$(ObjSuf) \
	tmp/external/fastjet/Voronoi.$(ObjSuf) \
	tmp/external/fastjet/contribs/Nsubjettiness/AxesDefinition.$(ObjSuf) \
	tmp/external/fastjet/contribs/Nsubjettiness/ExtraRecombiners.$(ObjSuf) \
	tmp/external/fastjet/contribs/Nsubjettiness/MeasureDefinition.$(ObjSuf) \
	tmp/external/fastjet/contribs/Nsubjettiness/Njettiness.$(ObjSuf) \
	tmp/external/fastjet/contribs/Nsubjettiness/NjettinessPlugin.$(ObjSuf) \
	tmp/external/fastjet/contribs/Nsubjettiness/Nsubjettiness.$(ObjSuf) \
	tmp/external/fastjet/contribs/Nsubjettiness/TauComponents.$(ObjSuf) \
	tmp/external/fastjet/contribs/Nsubjettiness/XConePlugin.$(ObjSuf) \
	tmp/external/fastjet/contribs/RecursiveTools/BottomUpSoftDrop.$(ObjSuf) \
	tmp/external/fastjet/contribs/RecursiveTools/IteratedSoftDrop.$(ObjSuf) \
	tmp/external/fastjet/contribs/RecursiveTools/ModifiedMassDropTagger.$(ObjSuf) \
	tmp/external/fastjet/contribs/RecursiveTools/Recluster.$(ObjSuf) \
	tmp/external/fastjet/contribs/RecursiveTools/RecursiveSoftDrop.$(ObjSuf) \
	tmp/external/fastjet/contribs/RecursiveTools/RecursiveSymmetryCutBase.$(ObjSuf) \
	tmp/external/fastjet/contribs/RecursiveTools/SoftDrop.$(ObjSuf) \
	tmp/external/fastjet/contribs/SoftKiller/SoftKiller.$(ObjSuf) \
	tmp/external/fastjet/contribs/ValenciaPlugin/ValenciaPlugin.$(ObjSuf) \
	tmp/external/fastjet/plugins/ATLASCone/ATLASConePlugin.$(ObjSuf) \
	tmp/external/fastjet/plugins/ATLASCone/Jet.$(ObjSuf) \
	tmp/external/fastjet/plugins/ATLASCone/JetConeFinderTool.$(ObjSuf) \
	tmp/external/fastjet/plugins/ATLASCone/JetSplitMergeTool.$(ObjSuf) \
	tmp/external/fastjet/plugins/CDFCones/CDFJetCluPlugin.$(ObjSuf) \
	tmp/external/fastjet/plugins/CDFCones/CDFMidPointPlugin.$(ObjSuf) \
	tmp/external/fastjet/plugins/CDFCones/JetCluAlgorithm.$(ObjSuf) \
	tmp/external/fastjet/plugins/CDFCones/MidPointAlgorithm.$(ObjSuf) \
	tmp/external/fastjet/plugins/CMSIterativeCone/CMSIterativeConePlugin.$(ObjSuf) \
	tmp/external/fastjet/plugins/D0RunICone/D0RunIBaseConePlugin.$(ObjSuf) \
	tmp/external/fastjet/plugins/D0RunIICone/D0RunIIConePlugin.$(ObjSuf) \
	tmp/external/fastjet/plugins/EECambridge/EECambridgePlugin.$(ObjSuf) \
	tmp/external/fastjet/plugins/GridJet/GridJetPlugin.$(ObjSuf) \
	tmp/external/fastjet/plugins/Jade/JadePlugin.$(ObjSuf) \
	tmp/external/fastjet/plugins/NestedDefs/NestedDefsPlugin.$(ObjSuf) \
	tmp/external/fastjet/plugins/SISCone/SISConePlugin.$(ObjSuf) \
	tmp/external/fastjet/plugins/SISCone/area.$(ObjSuf) \
	tmp/external/fastjet/plugins/SISCone/geom_2d.$(ObjSuf) \
	tmp/external/fastjet/plugins/SISCone/hash.$(ObjSuf) \
	tmp/external/fastjet/plugins/SISCone/momentum.$(ObjSuf) \
	tmp/external/fastjet/plugins/SISCone/protocones.$(ObjSuf) \
	tmp/external/fastjet/plugins/SISCone/quadtree.$(ObjSuf) \
	tmp/external/fastjet/plugins/SISCone/ranlux.$(ObjSuf) \
	tmp/external/fastjet/plugins/SISCone/reference.$(ObjSuf) \
	tmp/external/fastjet/plugins/SISCone/siscone.$(ObjSuf) \
	tmp/external/fastjet/plugins/SISCone/siscone_error.$(ObjSuf) \
	tmp/external/fastjet/plugins/SISCone/split_merge.$(ObjSuf) \
	tmp/external/fastjet/plugins/SISCone/vicinity.$(ObjSuf) \
	tmp/external/fastjet/plugins/TrackJet/TrackJetPlugin.$(ObjSuf) \
	tmp/external/fastjet/tools/BackgroundEstimatorBase.$(ObjSuf) \
	tmp/external/fastjet/tools/CASubJetTagger.$(ObjSuf) \
	tmp/external/fastjet/tools/Filter.$(ObjSuf) \
	tmp/external/fastjet/tools/GridMedianBackgroundEstimator.$(ObjSuf) \
	tmp/external/fastjet/tools/JHTopTagger.$(ObjSuf) \
	tmp/external/fastjet/tools/JetMedianBackgroundEstimator.$(ObjSuf) \
	tmp/external/fastjet/tools/MassDropTagger.$(ObjSuf) \
	tmp/external/fastjet/tools/Pruner.$(ObjSuf) \
	tmp/external/fastjet/tools/Recluster.$(ObjSuf) \
	tmp/external/fastjet/tools/RestFrameNSubjettinessTagger.$(ObjSuf) \
	tmp/external/fastjet/tools/Subtractor.$(ObjSuf) \
	tmp/external/fastjet/tools/TopTaggerBase.$(ObjSuf) \
	tmp/modules/FastJetFinder.$(ObjSuf) \
	tmp/modules/FastJetGridMedianEstimator.$(ObjSuf) \
	tmp/modules/RunPUPPI.$(ObjSuf)

ifeq ($(HAS_PYTHIA8),true)
FASTJET_OBJ +=  \
	
endif

tmp/display/Delphes3DGeometry.$(ObjSuf): \
	display/Delphes3DGeometry.$(SrcSuf) \
	display/Delphes3DGeometry.h \
	classes/DelphesClasses.h \
	external/ExRootAnalysis/ExRootConfReader.h
tmp/display/DelphesBranchElement.$(ObjSuf): \
	display/DelphesBranchElement.$(SrcSuf) \
	display/DelphesBranchElement.h \
	classes/DelphesClasses.h
tmp/display/DelphesCaloData.$(ObjSuf): \
	display/DelphesCaloData.$(SrcSuf) \
	display/DelphesCaloData.h
tmp/display/DelphesDisplay.$(ObjSuf): \
	display/DelphesDisplay.$(SrcSuf) \
	display/DelphesDisplay.h
tmp/display/DelphesEventDisplay.$(ObjSuf): \
	display/DelphesEventDisplay.$(SrcSuf) \
	display/Delphes3DGeometry.h \
	display/DelphesBranchElement.h \
	display/DelphesCaloData.h \
	display/DelphesDisplay.h \
	display/DelphesEventDisplay.h \
	display/DelphesHtmlSummary.h \
	display/DelphesPlotSummary.h \
	classes/DelphesClasses.h \
	external/ExRootAnalysis/ExRootConfReader.h \
	external/ExRootAnalysis/ExRootTreeReader.h
tmp/display/DelphesHtmlSummary.$(ObjSuf): \
	display/DelphesHtmlSummary.$(SrcSuf) \
	display/DelphesHtmlSummary.h
tmp/display/DelphesPlotSummary.$(ObjSuf): \
	display/DelphesPlotSummary.$(SrcSuf) \
	display/DelphesPlotSummary.h
DISPLAY_OBJ +=  \
	tmp/display/Delphes3DGeometry.$(ObjSuf) \
	tmp/display/DelphesBranchElement.$(ObjSuf) \
	tmp/display/DelphesCaloData.$(ObjSuf) \
	tmp/display/DelphesDisplay.$(ObjSuf) \
	tmp/display/DelphesEventDisplay.$(ObjSuf) \
	tmp/display/DelphesHtmlSummary.$(ObjSuf) \
	tmp/display/DelphesPlotSummary.$(ObjSuf)

ifeq ($(HAS_PYTHIA8),true)
DISPLAY_OBJ +=  \
	
endif

tmp/external/tcl/panic.$(ObjSuf): \
	external/tcl/panic.c
tmp/external/tcl/tclAlloc.$(ObjSuf): \
	external/tcl/tclAlloc.c
tmp/external/tcl/tclAsync.$(ObjSuf): \
	external/tcl/tclAsync.c
tmp/external/tcl/tclBasic.$(ObjSuf): \
	external/tcl/tclBasic.c
tmp/external/tcl/tclCkalloc.$(ObjSuf): \
	external/tcl/tclCkalloc.c
tmp/external/tcl/tclCmdAH.$(ObjSuf): \
	external/tcl/tclCmdAH.c
tmp/external/tcl/tclCmdIL.$(ObjSuf): \
	external/tcl/tclCmdIL.c
tmp/external/tcl/tclCmdMZ.$(ObjSuf): \
	external/tcl/tclCmdMZ.c
tmp/external/tcl/tclCompExpr.$(ObjSuf): \
	external/tcl/tclCompExpr.c
tmp/external/tcl/tclCompile.$(ObjSuf): \
	external/tcl/tclCompile.c
tmp/external/tcl/tclExecute.$(ObjSuf): \
	external/tcl/tclExecute.c
tmp/external/tcl/tclGet.$(ObjSuf): \
	external/tcl/tclGet.c
tmp/external/tcl/tclHash.$(ObjSuf): \
	external/tcl/tclHash.c
tmp/external/tcl/tclIndexObj.$(ObjSuf): \
	external/tcl/tclIndexObj.c
tmp/external/tcl/tclLink.$(ObjSuf): \
	external/tcl/tclLink.c
tmp/external/tcl/tclListObj.$(ObjSuf): \
	external/tcl/tclListObj.c
tmp/external/tcl/tclNamesp.$(ObjSuf): \
	external/tcl/tclNamesp.c
tmp/external/tcl/tclObj.$(ObjSuf): \
	external/tcl/tclObj.c
tmp/external/tcl/tclParse.$(ObjSuf): \
	external/tcl/tclParse.c
tmp/external/tcl/tclPreserve.$(ObjSuf): \
	external/tcl/tclPreserve.c
tmp/external/tcl/tclProc.$(ObjSuf): \
	external/tcl/tclProc.c
tmp/external/tcl/tclResolve.$(ObjSuf): \
	external/tcl/tclResolve.c
tmp/external/tcl/tclStringObj.$(ObjSuf): \
	external/tcl/tclStringObj.c
tmp/external/tcl/tclUtil.$(ObjSuf): \
	external/tcl/tclUtil.c
tmp/external/tcl/tclVar.$(ObjSuf): \
	external/tcl/tclVar.c
TCL_OBJ +=  \
	tmp/external/tcl/panic.$(ObjSuf) \
	tmp/external/tcl/tclAlloc.$(ObjSuf) \
	tmp/external/tcl/tclAsync.$(ObjSuf) \
	tmp/external/tcl/tclBasic.$(ObjSuf) \
	tmp/external/tcl/tclCkalloc.$(ObjSuf) \
	tmp/external/tcl/tclCmdAH.$(ObjSuf) \
	tmp/external/tcl/tclCmdIL.$(ObjSuf) \
	tmp/external/tcl/tclCmdMZ.$(ObjSuf) \
	tmp/external/tcl/tclCompExpr.$(ObjSuf) \
	tmp/external/tcl/tclCompile.$(ObjSuf) \
	tmp/external/tcl/tclExecute.$(ObjSuf) \
	tmp/external/tcl/tclGet.$(ObjSuf) \
	tmp/external/tcl/tclHash.$(ObjSuf) \
	tmp/external/tcl/tclIndexObj.$(ObjSuf) \
	tmp/external/tcl/tclLink.$(ObjSuf) \
	tmp/external/tcl/tclListObj.$(ObjSuf) \
	tmp/external/tcl/tclNamesp.$(ObjSuf) \
	tmp/external/tcl/tclObj.$(ObjSuf) \
	tmp/external/tcl/tclParse.$(ObjSuf) \
	tmp/external/tcl/tclPreserve.$(ObjSuf) \
	tmp/external/tcl/tclProc.$(ObjSuf) \
	tmp/external/tcl/tclResolve.$(ObjSuf) \
	tmp/external/tcl/tclStringObj.$(ObjSuf) \
	tmp/external/tcl/tclUtil.$(ObjSuf) \
	tmp/external/tcl/tclVar.$(ObjSuf)

modules/DenseTrackFilter.h: \
	classes/DelphesModule.h
	@touch $@

modules/VertexFinderDA4D.h: \
	classes/DelphesModule.h
	@touch $@

modules/TrackSmearing.h: \
	classes/DelphesModule.h
	@touch $@

external/fastjet/ClusterSequence.hh: \
	external/fastjet/PseudoJet.hh \
	external/fastjet/Error.hh \
	external/fastjet/JetDefinition.hh \
	external/fastjet/SharedPtr.hh \
	external/fastjet/LimitedWarning.hh \
	external/fastjet/FunctionOfPseudoJet.hh \
	external/fastjet/ClusterSequenceStructure.hh \
	external/fastjet/internal/deprecated.hh
	@touch $@

external/fastjet/internal/ClosestPair2D.hh: \
	external/fastjet/internal/ClosestPair2DBase.hh \
	external/fastjet/internal/SearchTree.hh \
	external/fastjet/internal/MinHeap.hh \
	external/fastjet/SharedPtr.hh
	@touch $@

modules/FastJetGridMedianEstimator.h: \
	classes/DelphesModule.h
	@touch $@

modules/LLPFilter.h: \
	classes/DelphesModule.h
	@touch $@

external/fastjet/internal/MinHeap.hh: \
	external/fastjet/internal/base.hh
	@touch $@

modules/EnergySmearing.h: \
	classes/DelphesModule.h
	@touch $@

modules/LeptonDressing.h: \
	classes/DelphesModule.h
	@touch $@

external/fastjet/internal/Voronoi.hh: \
	external/fastjet/LimitedWarning.hh
	@touch $@

external/fastjet/ClusterSequenceActiveAreaExplicitGhosts.hh: \
	external/fastjet/PseudoJet.hh \
	external/fastjet/ClusterSequenceAreaBase.hh \
	external/fastjet/GhostedAreaSpec.hh \
	external/fastjet/LimitedWarning.hh
	@touch $@

external/fastjet/JetDefinition.hh: \
	external/fastjet/internal/numconsts.hh \
	external/fastjet/PseudoJet.hh \
	external/fastjet/internal/deprecated.hh \
	external/fastjet/ClusterSequence.hh
	@touch $@

modules/ConstituentFilter.h: \
	classes/DelphesModule.h
	@touch $@

modules/Calorimeter.h: \
	classes/DelphesModule.h
	@touch $@

classes/DelphesModule.h: \
	external/ExRootAnalysis/ExRootTask.h
	@touch $@

modules/AngularSmearing.h: \
	classes/DelphesModule.h
	@touch $@

modules/IdentificationMap.h: \
	classes/DelphesModule.h
	@touch $@

modules/TrackCovariance.h: \
	classes/DelphesModule.h
	@touch $@

modules/ExampleModule.h: \
	classes/DelphesModule.h
	@touch $@

modules/Merger.h: \
	classes/DelphesModule.h
	@touch $@

modules/Isolation.h: \
	classes/DelphesModule.h
	@touch $@

modules/EnergyScale.h: \
	classes/DelphesModule.h
	@touch $@

external/fastjet/internal/Dnn2piCylinder.hh: \
	external/fastjet/internal/DynamicNearestNeighbours.hh \
	external/fastjet/internal/DnnPlane.hh \
	external/fastjet/internal/numconsts.hh
	@touch $@

external/fastjet/Selector.hh: \
	external/fastjet/PseudoJet.hh \
	external/fastjet/RangeDefinition.hh
	@touch $@

modules/JetPileUpSubtractor.h: \
	classes/DelphesModule.h
	@touch $@

external/fastjet/contribs/Nsubjettiness/Njettiness.hh: \
	external/fastjet/PseudoJet.hh \
	external/fastjet/SharedPtr.hh
	@touch $@

external/fastjet/internal/LazyTiling25.hh: \
	external/fastjet/internal/MinHeap.hh \
	external/fastjet/ClusterSequence.hh \
	external/fastjet/internal/LazyTiling9Alt.hh \
	external/fastjet/internal/LazyTiling9.hh
	@touch $@

external/fastjet/Error.hh: \
	external/fastjet/internal/base.hh \
	external/fastjet/config.h \
	external/fastjet/LimitedWarning.hh
	@touch $@

modules/DecayFilter.h: \
	classes/DelphesModule.h
	@touch $@

external/fastjet/internal/TilingExtent.hh: \
	external/fastjet/ClusterSequence.hh
	@touch $@

modules/TrackPileUpSubtractor.h: \
	classes/DelphesModule.h
	@touch $@

modules/Efficiency.h: \
	classes/DelphesModule.h
	@touch $@

external/fastjet/tools/GridMedianBackgroundEstimator.hh: \
	external/fastjet/tools/BackgroundEstimatorBase.hh \
	external/fastjet/RectangularGrid.hh
	@touch $@

external/fastjet/internal/DnnPlane.hh: \
	external/fastjet/internal/Triangulation.hh \
	external/fastjet/internal/DynamicNearestNeighbours.hh
	@touch $@

external/fastjet/ClusterSequenceArea.hh: \
	external/fastjet/ClusterSequenceAreaBase.hh \
	external/fastjet/ClusterSequenceActiveArea.hh \
	external/fastjet/ClusterSequenceActiveAreaExplicitGhosts.hh \
	external/fastjet/ClusterSequencePassiveArea.hh \
	external/fastjet/ClusterSequenceVoronoiArea.hh \
	external/fastjet/AreaDefinition.hh
	@touch $@

modules/JetFakeParticle.h: \
	classes/DelphesModule.h
	@touch $@

modules/OldCalorimeter.h: \
	classes/DelphesModule.h
	@touch $@

external/fastjet/ClusterSequence1GhostPassiveArea.hh: \
	external/fastjet/PseudoJet.hh \
	external/fastjet/ClusterSequenceAreaBase.hh \
	external/fastjet/ClusterSequenceActiveArea.hh
	@touch $@

external/fastjet/internal/LazyTiling9Alt.hh: \
	external/fastjet/internal/MinHeap.hh \
	external/fastjet/ClusterSequence.hh
	@touch $@

modules/TrackCountingTauTagging.h: \
	classes/DelphesModule.h
	@touch $@

external/fastjet/contribs/ValenciaPlugin/ValenciaPlugin.hh: \
	external/fastjet/JetDefinition.hh \
	external/fastjet/ClusterSequence.hh
	@touch $@

external/fastjet/RectangularGrid.hh: \
	external/fastjet/PseudoJet.hh \
	external/fastjet/Selector.hh
	@touch $@

modules/PileUpMerger.h: \
	classes/DelphesModule.h
	@touch $@

external/fastjet/contribs/Nsubjettiness/ExtraRecombiners.hh: \
	external/fastjet/PseudoJet.hh \
	external/fastjet/JetDefinition.hh
	@touch $@

display/DelphesBranchElement.h: \
	display/DelphesCaloData.h
	@touch $@

modules/TimeOfFlight.h: \
	classes/DelphesModule.h
	@touch $@

external/fastjet/contribs/Nsubjettiness/NjettinessPlugin.hh: \
	external/fastjet/ClusterSequence.hh \
	external/fastjet/JetDefinition.hh
	@touch $@

external/fastjet/internal/DynamicNearestNeighbours.hh: \
	external/fastjet/internal/numconsts.hh \
	external/fastjet/Error.hh
	@touch $@

modules/RunPUPPI.h: \
	classes/DelphesModule.h
	@touch $@

modules/Cloner.h: \
	classes/DelphesModule.h
	@touch $@

external/fastjet/PseudoJet.hh: \
	external/fastjet/internal/numconsts.hh \
	external/fastjet/internal/IsBase.hh \
	external/fastjet/SharedPtr.hh \
	external/fastjet/Error.hh \
	external/fastjet/PseudoJetStructureBase.hh
	@touch $@

modules/PhotonID.h: \
	classes/DelphesModule.h
	@touch $@

external/fastjet/tools/Pruner.hh: \
	external/fastjet/ClusterSequence.hh \
	external/fastjet/WrappedStructure.hh \
	external/fastjet/tools/Transformer.hh
	@touch $@

external/fastjet/internal/LazyTiling9.hh: \
	external/fastjet/internal/MinHeap.hh \
	external/fastjet/ClusterSequence.hh \
	external/fastjet/internal/LazyTiling9Alt.hh
	@touch $@

modules/PileUpJetID.h: \
	classes/DelphesModule.h
	@touch $@

external/fastjet/version.hh: \
	external/fastjet/config.h
	@touch $@

modules/MomentumSmearing.h: \
	classes/DelphesModule.h
	@touch $@

modules/TauTagging.h: \
	external/ExRootAnalysis/ExRootClassifier.h \
	external/ExRootAnalysis/ExRootFilter.h \
	external/ExRootAnalysis/ExRootResult.h \
	classes/DelphesModule.h
	@touch $@

external/fastjet/GhostedAreaSpec.hh: \
	external/fastjet/PseudoJet.hh \
	external/fastjet/internal/BasicRandom.hh \
	external/fastjet/Selector.hh \
	external/fastjet/LimitedWarning.hh \
	external/fastjet/internal/deprecated.hh
	@touch $@

external/fastjet/internal/Dnn4piCylinder.hh: \
	external/fastjet/internal/DynamicNearestNeighbours.hh \
	external/fastjet/internal/DnnPlane.hh \
	external/fastjet/internal/numconsts.hh
	@touch $@

modules/VertexSorter.h: \
	classes/DelphesModule.h
	@touch $@

modules/Delphes.h: \
	classes/DelphesModule.h
	@touch $@

modules/VertexFinder.h: \
	classes/DelphesModule.h
	@touch $@

modules/UniqueObjectFinder.h: \
	classes/DelphesModule.h
	@touch $@

modules/TrackCountingBTagging.h: \
	classes/DelphesModule.h
	@touch $@

modules/PileUpMergerPythia8.h: \
	classes/DelphesModule.h
	@touch $@

external/fastjet/ClusterSequenceActiveArea.hh: \
	external/fastjet/PseudoJet.hh \
	external/fastjet/ClusterSequenceAreaBase.hh \
	external/fastjet/ClusterSequenceActiveAreaExplicitGhosts.hh
	@touch $@

modules/JetFlavorAssociation.h: \
	classes/DelphesClasses.h \
	classes/DelphesModule.h
	@touch $@

modules/ParticlePropagator.h: \
	classes/DelphesModule.h
	@touch $@

modules/PdgCodeFilter.h: \
	classes/DelphesModule.h
	@touch $@

modules/TruthVertexFinder.h: \
	classes/DelphesModule.h
	@touch $@

classes/DelphesSTDHEPReader.h: \
	classes/DelphesXDRReader.h
	@touch $@

external/fastjet/plugins/CDFCones/fastjet/CDFMidPointPlugin.hh: \
	external/fastjet/JetDefinition.hh
	@touch $@

external/PUPPI/PuppiContainer.hh: \
	external/fastjet/PseudoJet.hh
	@touch $@

external/fastjet/RangeDefinition.hh: \
	external/fastjet/PseudoJet.hh \
	external/fastjet/Error.hh \
	external/fastjet/LimitedWarning.hh \
	external/fastjet/internal/deprecated.hh
	@touch $@

modules/CscClusterEfficiency.h: \
	classes/DelphesModule.h
	@touch $@

external/fastjet/PseudoJetStructureBase.hh: \
	external/fastjet/internal/base.hh
	@touch $@

external/fastjet/ClusterSequenceAreaBase.hh: \
	external/fastjet/ClusterSequence.hh \
	external/fastjet/LimitedWarning.hh \
	external/fastjet/Selector.hh \
	external/fastjet/internal/deprecated.hh
	@touch $@

modules/PhotonConversions.h: \
	classes/DelphesModule.h
	@touch $@

external/fastjet/ClusterSequenceVoronoiArea.hh: \
	external/fastjet/PseudoJet.hh \
	external/fastjet/AreaDefinition.hh \
	external/fastjet/ClusterSequenceAreaBase.hh
	@touch $@

modules/BTagging.h: \
	classes/DelphesModule.h
	@touch $@

modules/RecoPuFilter.h: \
	classes/DelphesModule.h
	@touch $@

modules/Hector.h: \
	classes/DelphesModule.h
	@touch $@

modules/ImpactParameterSmearing.h: \
	classes/DelphesModule.h
	@touch $@

display/DelphesPlotSummary.h: \
	external/ExRootAnalysis/ExRootTreeReader.h
	@touch $@

modules/Weighter.h: \
	classes/DelphesModule.h
	@touch $@

modules/TaggingParticlesSkimmer.h: \
	classes/DelphesModule.h
	@touch $@

external/fastjet/internal/BasicRandom.hh: \
	external/fastjet/internal/base.hh
	@touch $@

modules/ClusterCounting.h: \
	classes/DelphesModule.h
	@touch $@

modules/SimpleCalorimeter.h: \
	classes/DelphesModule.h
	@touch $@

external/fastjet/plugins/CDFCones/fastjet/CDFJetCluPlugin.hh: \
	external/fastjet/JetDefinition.hh \
	external/fastjet/PseudoJet.hh
	@touch $@

external/ExRootAnalysis/ExRootTask.h: \
	external/ExRootAnalysis/ExRootConfReader.h
	@touch $@

external/fastjet/tools/Subtractor.hh: \
	external/fastjet/internal/base.hh \
	external/fastjet/tools/Transformer.hh \
	external/fastjet/tools/BackgroundEstimatorBase.hh
	@touch $@

external/fastjet/internal/LazyTiling9SeparateGhosts.hh: \
	external/fastjet/internal/MinHeap.hh \
	external/fastjet/ClusterSequence.hh \
	external/fastjet/internal/LazyTiling9Alt.hh
	@touch $@

external/fastjet/internal/Dnn3piCylinder.hh: \
	external/fastjet/internal/DynamicNearestNeighbours.hh \
	external/fastjet/internal/DnnPlane.hh \
	external/fastjet/internal/numconsts.hh
	@touch $@

external/fastjet/AreaDefinition.hh: \
	external/fastjet/GhostedAreaSpec.hh
	@touch $@

modules/ParticleDensity.h: \
	classes/DelphesModule.h
	@touch $@

modules/TreeWriter.h: \
	classes/DelphesModule.h
	@touch $@

modules/TimeSmearing.h: \
	classes/DelphesModule.h
	@touch $@

external/fastjet/contribs/Nsubjettiness/Nsubjettiness.hh: \
	external/fastjet/FunctionOfPseudoJet.hh
	@touch $@

external/fastjet/ClusterSequenceStructure.hh: \
	external/fastjet/internal/base.hh \
	external/fastjet/SharedPtr.hh \
	external/fastjet/PseudoJetStructureBase.hh
	@touch $@

modules/StatusPidFilter.h: \
	classes/DelphesModule.h
	@touch $@

external/fastjet/LimitedWarning.hh: \
	external/fastjet/internal/base.hh
	@touch $@

external/fastjet/config.h: \
	external/fastjet/config_win.h
	@touch $@

modules/CscClusterId.h: \
	classes/DelphesModule.h
	@touch $@

classes/DelphesClasses.h: \
	classes/SortableObject.h
	@touch $@

external/fastjet/ClusterSequencePassiveArea.hh: \
	external/fastjet/PseudoJet.hh \
	external/fastjet/ClusterSequence1GhostPassiveArea.hh
	@touch $@

modules/FastJetFinder.h: \
	classes/DelphesModule.h
	@touch $@

modules/BeamSpotFilter.h: \
	classes/DelphesModule.h
	@touch $@

modules/DualReadoutCalorimeter.h: \
	classes/DelphesModule.h
	@touch $@



###

ifeq ($(ROOT_MAJOR),6)
all: $(NOFASTJET) $(DELPHES) $(DELPHES_DICT_PCM) $(FASTJET_DICT_PCM) $(EXECUTABLE)
display: $(DISPLAY) $(DISPLAY_DICT_PCM)
else
all: $(NOFASTJET) $(DELPHES) $(EXECUTABLE)
display: $(DISPLAY)
endif

$(NOFASTJET): $(DELPHES_DICT_OBJ) $(DELPHES_OBJ) $(TCL_OBJ)
	@mkdir -p $(@D)
	@echo ">> Building $@"
ifeq ($(PLATFORM),macosx)
	@$(LD) $(SOFLAGS)$@ $(LDFLAGS) $^ $(OutPutOpt) $@ $(DELPHES_LIBS)
else
ifeq ($(PLATFORM),win32)
	@bindexplib $* $^ > $*.def
	@lib -nologo -MACHINE:IX86 $^ -def:$*.def $(OutPutOpt)$(NOFASTJETLIB)
	@$(LD) $(SOFLAGS) $(LDFLAGS) $^ $*.exp $(DELPHES_LIBS) $(OutPutOpt)$@
	@$(MT_DLL)
else
	@$(LD) $(SOFLAGS) $(LDFLAGS) $^ $(OutPutOpt) $@ $(DELPHES_LIBS)
endif
endif

$(DELPHES): $(DELPHES_DICT_OBJ) $(FASTJET_DICT_OBJ) $(DELPHES_OBJ) $(FASTJET_OBJ) $(TCL_OBJ)
	@mkdir -p $(@D)
	@echo ">> Building $@"
ifeq ($(PLATFORM),macosx)
	@$(LD) $(SOFLAGS)$@ $(LDFLAGS) $^ $(OutPutOpt) $@ $(DELPHES_LIBS)
else
ifeq ($(PLATFORM),win32)
	@bindexplib $* $^ > $*.def
	@lib -nologo -MACHINE:IX86 $^ -def:$*.def $(OutPutOpt)$(DELPHESLIB)
	@$(LD) $(SOFLAGS) $(LDFLAGS) $^ $*.exp $(DELPHES_LIBS) $(OutPutOpt)$@
	@$(MT_DLL)
else
	@$(LD) $(SOFLAGS) $(LDFLAGS) $^ $(OutPutOpt) $@ $(DELPHES_LIBS)
endif
endif

$(DISPLAY): $(DELPHES_DICT_OBJ) $(FASTJET_DICT_OBJ) $(DISPLAY_DICT_OBJ) $(DELPHES_OBJ) $(FASTJET_OBJ) $(DISPLAY_OBJ) $(TCL_OBJ)
	@mkdir -p $(@D)
	@echo ">> Building $@"
ifeq ($(PLATFORM),macosx)
	@$(LD) $(SOFLAGS)$@ $(LDFLAGS) $^ $(OutPutOpt) $@ $(DISPLAY_LIBS)
else
ifeq ($(PLATFORM),win32)
	@bindexplib $* $^ > $*.def
	@lib -nologo -MACHINE:IX86 $^ -def:$*.def $(OutPutOpt)$(DISPLAYLIB)
	@$(LD) $(SOFLAGS) $(LDFLAGS) $^ $*.exp $(DISPLAY_LIBS) $(OutPutOpt)$@
	@$(MT_DLL)
else
	@$(LD) $(SOFLAGS) $(LDFLAGS) $^ $(OutPutOpt) $@ $(DISPLAY_LIBS)
endif
endif

clean:
	@rm -f $(DELPHES_DICT_OBJ) $(DISPLAY_DICT_OBJ) $(DELPHES_OBJ) $(FASTJET_OBJ) $(DISPLAY_OBJ) $(TCL_OBJ) core
	@rm -rf tmp

distclean: clean
	@rm -f $(NOFASTJET) $(NOFASTJETLIB) $(DELPHES) $(DELPHESLIB) $(DELPHES_DICT_PCM) $(FASTJET_DICT_PCM) $(DISPLAY) $(DISPLAYLIB) $(DISPLAY_DICT_PCM) $(EXECUTABLE)

dist:
	@echo ">> Building $(DISTTAR)"
	@mkdir -p $(DISTDIR)
	@cp -a AUTHORS CHANGELOG CMakeLists.txt COPYING DelphesEnv.sh LICENSE NOTICE README README_4LHCb Makefile MinBias.pileup configure cards classes cmake converters display doc examples external modules python readers validation $(DISTDIR)
	@find $(DISTDIR) -depth -name .\* -exec rm -rf {} \;
	@tar -czf $(DISTTAR) $(DISTDIR)
	@rm -rf $(DISTDIR)

###

.SUFFIXES: .$(SrcSuf) .$(ObjSuf) .$(DllSuf) $(PcmSuf)

%Dict.$(SrcSuf):
	@mkdir -p $(@D)
	@echo ">> Generating $@"
	@rootcint -f $@ -c -Iexternal $<
	@mv $@ $@.base
	@cat $< $@.base > $@
	@rm $@.base

$(DELPHES_DICT_PCM): %Dict$(PcmSuf):
	@echo ">> Copying $@"
	@cp $< $@

$(FASTJET_DICT_PCM): %Dict$(PcmSuf):
	@echo ">> Copying $@"
	@cp $< $@

$(DISPLAY_DICT_PCM): %Dict$(PcmSuf):
	@echo ">> Copying $@"
	@cp $< $@

$(DELPHES_OBJ): tmp/%.$(ObjSuf): %.$(SrcSuf)
	@mkdir -p $(@D)
	@echo ">> Compiling $<"
	@$(CXX) $(CXXFLAGS) -c $< $(OutPutOpt)$@

$(FASTJET_OBJ): tmp/%.$(ObjSuf): %.$(SrcSuf)
	@mkdir -p $(@D)
	@echo ">> Compiling $<"
	@$(CXX) $(CXXFLAGS) -c $< $(OutPutOpt)$@

$(DISPLAY_OBJ): tmp/%.$(ObjSuf): %.$(SrcSuf)
	@mkdir -p $(@D)
	@echo ">> Compiling $<"
	@$(CXX) $(CXXFLAGS) -c $< $(OutPutOpt)$@

$(DELPHES_DICT_OBJ): %.$(ObjSuf): %.$(SrcSuf)
	@mkdir -p $(@D)
	@echo ">> Compiling $<"
	@$(CXX) $(CXXFLAGS) -c $< $(OutPutOpt)$@

$(FASTJET_DICT_OBJ): %.$(ObjSuf): %.$(SrcSuf)
	@mkdir -p $(@D)
	@echo ">> Compiling $<"
	@$(CXX) $(CXXFLAGS) -c $< $(OutPutOpt)$@

$(DISPLAY_DICT_OBJ): %.$(ObjSuf): %.$(SrcSuf)
	@mkdir -p $(@D)
	@echo ">> Compiling $<"
	@$(CXX) $(CXXFLAGS) -c $< $(OutPutOpt)$@

$(TCL_OBJ): tmp/%.$(ObjSuf): %.c
	@mkdir -p $(@D)
	@echo ">> Compiling $<"
	@$(CC) $(patsubst -std=%,,$(CXXFLAGS)) -c $< $(OutPutOpt)$@

$(EXECUTABLE_OBJ): tmp/%.$(ObjSuf): %.cpp
	@mkdir -p $(@D)
	@echo ">> Compiling $<"
	@$(CXX) $(CXXFLAGS) -c $< $(OutPutOpt)$@

$(EXECUTABLE): %$(ExeSuf): $(DELPHES_DICT_OBJ) $(FASTJET_DICT_OBJ) $(DELPHES_OBJ) $(FASTJET_OBJ) $(TCL_OBJ)
	@echo ">> Building $@"
	@$(LD) $(LDFLAGS) $^ $(DELPHES_LIBS) $(OutPutOpt)$@

###

<|MERGE_RESOLUTION|>--- conflicted
+++ resolved
@@ -461,17 +461,13 @@
 	modules/VertexSorter.h \
 	modules/VertexFinder.h \
 	modules/VertexFinderDA4D.h \
-<<<<<<< HEAD
-	modules/ExampleModule.h \
 	modules/LLPFilter.h \
 	modules/CscClusterEfficiency.h \
-	modules/CscClusterId.h
-=======
+	modules/CscClusterId.h \
 	modules/DecayFilter.h \
 	modules/ParticleDensity.h \
 	modules/TruthVertexFinder.h \
 	modules/ExampleModule.h
->>>>>>> 0c0c9afd
 tmp/modules/ModulesDict$(PcmSuf): \
 	tmp/modules/ModulesDict.$(SrcSuf)
 ModulesDict$(PcmSuf): \
@@ -741,15 +737,14 @@
 	classes/DelphesClasses.h \
 	external/TrackCovariance/TrkUtil.h
 tmp/modules/ConstituentFilter.$(ObjSuf): \
-	modules/ConstituentFilter.$(SrcSuf) \
-	modules/ConstituentFilter.h \
-	classes/DelphesClasses.h \
-	classes/DelphesFactory.h \
-	classes/DelphesFormula.h \
-	external/ExRootAnalysis/ExRootClassifier.h \
-	external/ExRootAnalysis/ExRootFilter.h \
-	external/ExRootAnalysis/ExRootResult.h
-<<<<<<< HEAD
+        modules/ConstituentFilter.$(SrcSuf) \
+        modules/ConstituentFilter.h \
+        classes/DelphesClasses.h \
+        classes/DelphesFactory.h \
+        classes/DelphesFormula.h \
+        external/ExRootAnalysis/ExRootClassifier.h \
+        external/ExRootAnalysis/ExRootFilter.h \
+        external/ExRootAnalysis/ExRootResult.h
 tmp/modules/CscClusterEfficiency.$(ObjSuf): \
 	modules/CscClusterEfficiency.$(SrcSuf) \
 	modules/CscClusterEfficiency.h \
@@ -762,11 +757,15 @@
 tmp/modules/CscClusterId.$(ObjSuf): \
 	modules/CscClusterId.$(SrcSuf) \
 	modules/CscClusterId.h \
-=======
+	classes/DelphesClasses.h \
+        classes/DelphesFactory.h \
+        classes/DelphesFormula.h \
+	external/ExRootAnalysis/ExRootClassifier.h \
+	external/ExRootAnalysis/ExRootFilter.h \
+	external/ExRootAnalysis/ExRootResult.h
 tmp/modules/DecayFilter.$(ObjSuf): \
 	modules/DecayFilter.$(SrcSuf) \
 	modules/DecayFilter.h \
->>>>>>> 0c0c9afd
 	classes/DelphesClasses.h \
 	classes/DelphesFactory.h \
 	classes/DelphesFormula.h \
@@ -1258,12 +1257,9 @@
 	tmp/modules/Cloner.$(ObjSuf) \
 	tmp/modules/ClusterCounting.$(ObjSuf) \
 	tmp/modules/ConstituentFilter.$(ObjSuf) \
-<<<<<<< HEAD
 	tmp/modules/CscClusterEfficiency.$(ObjSuf) \
 	tmp/modules/CscClusterId.$(ObjSuf) \
-=======
 	tmp/modules/DecayFilter.$(ObjSuf) \
->>>>>>> 0c0c9afd
 	tmp/modules/Delphes.$(ObjSuf) \
 	tmp/modules/DenseTrackFilter.$(ObjSuf) \
 	tmp/modules/DualReadoutCalorimeter.$(ObjSuf) \
