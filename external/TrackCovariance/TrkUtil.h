//
#ifndef G__TRKUTIL_H
#define G__TRKUTIL_H
//
#include <TVector3.h>
#include <TVectorD.h>
#include <TMatrixDSym.h>
#include <TMatrixDSymEigen.h>
#include <TRandom.h>
#include <TMath.h>
//
//
// Class test

class TrkUtil {
	//
	//
protected:
	Double_t fBz;							// Solenoid magnetic field
	//
	Int_t fGasSel;							// Gas selection: 0: He-Iso, 1: He, 2:Ar-Eth, 3: Ar
	Double_t fRmin;							// Lower		DCH radius
	Double_t fRmax;							// Higher	DCH radius
	Double_t fZmin;							// Lower		DCH z
	Double_t fZmax;							// Higher	DCH z
	//
	// Service routines
	//
	void SetB(Double_t Bz) { fBz = Bz; };
	TVectorD XPtoPar(TVector3 x, TVector3 p, Double_t Q);
	TVector3 ParToP(TVectorD Par);			// Momenta at min. approach
	TVector3 Ptrack(TVectorD par, Double_t s);	// Momenta at phase s
	TMatrixDSym RegInv(TMatrixDSym& Min);		// Regularized matrix inversion
	//
	// Track trajectory derivatives
	TMatrixD derXdPar(TVectorD par, Double_t s);	// derivatives of position wrt parameters
	TVectorD derXds(TVectorD par, Double_t s);	// derivatives of position wrt phase
	TVectorD dsdPar_R(TVectorD par, Double_t R);	// derivatives of phase at constant R
	TVectorD dsdPar_z(TVectorD par, Double_t z);	// derivatives of phase at constant z
	Double_t GetPhase(TVectorD x, TVectorD par);	// Phase in trasverse plane at x
	TVectorD dsdPar(TVectorD x, TVectorD par);	// derivative of phase wrt parameters
	TVectorD dsdx(TVectorD x, TVectorD par);	// derivative of phase wrt position
	// Neutrals
	TMatrixD derXdPar_N(TVectorD par, Double_t s);	// derivatives of position wrt parameters
	TVectorD derXds_N(TVectorD par, Double_t s);	// derivatives of position wrt phase
	TVectorD dsdPar_R_N(TVectorD par, Double_t R);	// derivatives of phase at constant R
	TVectorD dsdPar_z_N(TVectorD par, Double_t z);	// derivatives of phase at constant z
	//
	// Conversion to ACTS parametrization
	//
	TVectorD ParToACTS(TVectorD Par);		// Parameter conversion
	TMatrixDSym CovToACTS(TVectorD Par, TMatrixDSym Cov);	// Covariance conversion
	//
	// Conversion to ILC parametrization
	//
	TVectorD ParToILC(TVectorD Par);		// Parameter conversion
	TMatrixDSym CovToILC(TMatrixDSym Cov);	// Covariance conversion
	//
	// Utility
	Double_t Scalar(TVectorD V1, TVectorD V2, TMatrixDSym M);

public:
	//
	// Constructors
	TrkUtil();
	TrkUtil(Double_t Bz);
	// Destructor
	~TrkUtil();
	//
	// Overload methods to allow call without instantiating class
	//
	static Double_t cSpeed()
	{
		Double_t c = 2.99792458e8;	// speed of light m/sec
		//return TMath::C()*1.0e-9;	// Incompatible with root5
		return c*1.0e-9; 			// Reduced speed of light	
	}
	//
	// Service routines
	//
	// Charged tracks
	static TVectorD XPtoPar(TVector3 x, TVector3 p, Double_t Q, Double_t Bz);
	static TVector3 ParToX(TVectorD Par);			// position of minimum distance from z axis
	static TVector3 ParToP(TVectorD Par, Double_t Bz);	// Get Momentum from track parameters
	static Double_t ParToQ(TVectorD Par);			// Get track charge
	// Neutral tracks
	static TVectorD XPtoPar_N(TVector3 x, TVector3 p);	// Parameters from position and momentum
	static TVector3 ParToP_N(TVectorD Par);			// Get Momentum from track parameters
	static void LineDistance(TVector3 x0, TVector3 y0, TVector3 dirx, TVector3 diry, Double_t &sx, Double_t &sy, Double_t &distance);
	static Bool_t CheckPosDef(TMatrixDSym Msym);		// Check positive definitness
	//
	// Track trajectory
	//
	static TVector3 Xtrack(TVectorD par, Double_t s);	// Parametric track trajectory
	static TVector3 Ptrack(TVectorD par, Double_t s, Double_t Bz);	// Parametric momentum trajectory
	static TVector3 Xtrack_N(TVectorD par, Double_t s);	// Parametric track trajectory neutrals (D, phi0, pt, z0, ctg)
	TVectorD derRphi_R(TVectorD par, Double_t R);		// Derivatives of R-phi at constant R
	TVectorD derZ_R(TVectorD par, Double_t R);		// Derivatives of z at constant R
	TVectorD derRphi_Z(TVectorD par, Double_t z);		// Derivatives of R-phi at constant z
	TVectorD derR_Z(TVectorD par, Double_t z);		// Derivatives of R at constant z
	//
	// Smear with given covariance matrix
	//
	static TVectorD CovSmear(TVectorD x, TMatrixDSym C);
	//
	// Conversion from meters to mm
	//
	static TVectorD ParToMm(TVectorD Par);			// Parameter conversion
	static TMatrixDSym CovToMm(TMatrixDSym Cov);		// Covariance conversion
	//
	// Inside cylindrical volume
	//
	static Bool_t IsInside(TVector3 x, Double_t Rout, Double_t Zmin, Double_t Zmax)
	{
		Bool_t Is = kFALSE;
		if (x.Pt() <= Rout && x.z() >= Zmin && x.z() <= Zmax)Is = kTRUE;
		return Is;
	}
	//
	// Cluster counting in gas
	//
	void SetBfield(Double_t Bz) { fBz = Bz; }
	// Define gas volume (units = meters) 
	void SetDchBoundaries(Double_t Rmin, Double_t Rmax, Double_t Zmin, Double_t Zmax);
	// Gas mixture selection
	void SetGasMix(Int_t Opt);
	// Get number of ionization clusters
	Bool_t IonClusters(Double_t &Ncl, Double_t mass, TVectorD Par);
	Double_t Nclusters(Double_t bgam);	// mean clusters/meter vs beta*gamma
	static Double_t Nclusters(Double_t bgam, Int_t Opt);	// mean clusters/meter vs beta*gamma
	Double_t funcNcl(Double_t *xp, Double_t *par);
<<<<<<< HEAD
	Double_t TrkLen(TVectorD Par);					// Track length inside chamber
=======
	Double_t TrkLen(TVectorD Par) const;	 				// Track length inside chamber
>>>>>>> 2dcc5a41
};

#endif
<|MERGE_RESOLUTION|>--- conflicted
+++ resolved
@@ -1,139 +1,135 @@
-//
-#ifndef G__TRKUTIL_H
-#define G__TRKUTIL_H
-//
-#include <TVector3.h>
-#include <TVectorD.h>
-#include <TMatrixDSym.h>
-#include <TMatrixDSymEigen.h>
-#include <TRandom.h>
-#include <TMath.h>
-//
-//
-// Class test
-
-class TrkUtil {
-	//
-	//
-protected:
-	Double_t fBz;							// Solenoid magnetic field
-	//
-	Int_t fGasSel;							// Gas selection: 0: He-Iso, 1: He, 2:Ar-Eth, 3: Ar
-	Double_t fRmin;							// Lower		DCH radius
-	Double_t fRmax;							// Higher	DCH radius
-	Double_t fZmin;							// Lower		DCH z
-	Double_t fZmax;							// Higher	DCH z
-	//
-	// Service routines
-	//
-	void SetB(Double_t Bz) { fBz = Bz; };
-	TVectorD XPtoPar(TVector3 x, TVector3 p, Double_t Q);
-	TVector3 ParToP(TVectorD Par);			// Momenta at min. approach
-	TVector3 Ptrack(TVectorD par, Double_t s);	// Momenta at phase s
-	TMatrixDSym RegInv(TMatrixDSym& Min);		// Regularized matrix inversion
-	//
-	// Track trajectory derivatives
-	TMatrixD derXdPar(TVectorD par, Double_t s);	// derivatives of position wrt parameters
-	TVectorD derXds(TVectorD par, Double_t s);	// derivatives of position wrt phase
-	TVectorD dsdPar_R(TVectorD par, Double_t R);	// derivatives of phase at constant R
-	TVectorD dsdPar_z(TVectorD par, Double_t z);	// derivatives of phase at constant z
-	Double_t GetPhase(TVectorD x, TVectorD par);	// Phase in trasverse plane at x
-	TVectorD dsdPar(TVectorD x, TVectorD par);	// derivative of phase wrt parameters
-	TVectorD dsdx(TVectorD x, TVectorD par);	// derivative of phase wrt position
-	// Neutrals
-	TMatrixD derXdPar_N(TVectorD par, Double_t s);	// derivatives of position wrt parameters
-	TVectorD derXds_N(TVectorD par, Double_t s);	// derivatives of position wrt phase
-	TVectorD dsdPar_R_N(TVectorD par, Double_t R);	// derivatives of phase at constant R
-	TVectorD dsdPar_z_N(TVectorD par, Double_t z);	// derivatives of phase at constant z
-	//
-	// Conversion to ACTS parametrization
-	//
-	TVectorD ParToACTS(TVectorD Par);		// Parameter conversion
-	TMatrixDSym CovToACTS(TVectorD Par, TMatrixDSym Cov);	// Covariance conversion
-	//
-	// Conversion to ILC parametrization
-	//
-	TVectorD ParToILC(TVectorD Par);		// Parameter conversion
-	TMatrixDSym CovToILC(TMatrixDSym Cov);	// Covariance conversion
-	//
-	// Utility
-	Double_t Scalar(TVectorD V1, TVectorD V2, TMatrixDSym M);
-
-public:
-	//
-	// Constructors
-	TrkUtil();
-	TrkUtil(Double_t Bz);
-	// Destructor
-	~TrkUtil();
-	//
-	// Overload methods to allow call without instantiating class
-	//
-	static Double_t cSpeed()
-	{
-		Double_t c = 2.99792458e8;	// speed of light m/sec
-		//return TMath::C()*1.0e-9;	// Incompatible with root5
-		return c*1.0e-9; 			// Reduced speed of light	
-	}
-	//
-	// Service routines
-	//
-	// Charged tracks
-	static TVectorD XPtoPar(TVector3 x, TVector3 p, Double_t Q, Double_t Bz);
-	static TVector3 ParToX(TVectorD Par);			// position of minimum distance from z axis
-	static TVector3 ParToP(TVectorD Par, Double_t Bz);	// Get Momentum from track parameters
-	static Double_t ParToQ(TVectorD Par);			// Get track charge
-	// Neutral tracks
-	static TVectorD XPtoPar_N(TVector3 x, TVector3 p);	// Parameters from position and momentum
-	static TVector3 ParToP_N(TVectorD Par);			// Get Momentum from track parameters
-	static void LineDistance(TVector3 x0, TVector3 y0, TVector3 dirx, TVector3 diry, Double_t &sx, Double_t &sy, Double_t &distance);
-	static Bool_t CheckPosDef(TMatrixDSym Msym);		// Check positive definitness
-	//
-	// Track trajectory
-	//
-	static TVector3 Xtrack(TVectorD par, Double_t s);	// Parametric track trajectory
-	static TVector3 Ptrack(TVectorD par, Double_t s, Double_t Bz);	// Parametric momentum trajectory
-	static TVector3 Xtrack_N(TVectorD par, Double_t s);	// Parametric track trajectory neutrals (D, phi0, pt, z0, ctg)
-	TVectorD derRphi_R(TVectorD par, Double_t R);		// Derivatives of R-phi at constant R
-	TVectorD derZ_R(TVectorD par, Double_t R);		// Derivatives of z at constant R
-	TVectorD derRphi_Z(TVectorD par, Double_t z);		// Derivatives of R-phi at constant z
-	TVectorD derR_Z(TVectorD par, Double_t z);		// Derivatives of R at constant z
-	//
-	// Smear with given covariance matrix
-	//
-	static TVectorD CovSmear(TVectorD x, TMatrixDSym C);
-	//
-	// Conversion from meters to mm
-	//
-	static TVectorD ParToMm(TVectorD Par);			// Parameter conversion
-	static TMatrixDSym CovToMm(TMatrixDSym Cov);		// Covariance conversion
-	//
-	// Inside cylindrical volume
-	//
-	static Bool_t IsInside(TVector3 x, Double_t Rout, Double_t Zmin, Double_t Zmax)
-	{
-		Bool_t Is = kFALSE;
-		if (x.Pt() <= Rout && x.z() >= Zmin && x.z() <= Zmax)Is = kTRUE;
-		return Is;
-	}
-	//
-	// Cluster counting in gas
-	//
-	void SetBfield(Double_t Bz) { fBz = Bz; }
-	// Define gas volume (units = meters) 
-	void SetDchBoundaries(Double_t Rmin, Double_t Rmax, Double_t Zmin, Double_t Zmax);
-	// Gas mixture selection
-	void SetGasMix(Int_t Opt);
-	// Get number of ionization clusters
-	Bool_t IonClusters(Double_t &Ncl, Double_t mass, TVectorD Par);
-	Double_t Nclusters(Double_t bgam);	// mean clusters/meter vs beta*gamma
-	static Double_t Nclusters(Double_t bgam, Int_t Opt);	// mean clusters/meter vs beta*gamma
-	Double_t funcNcl(Double_t *xp, Double_t *par);
-<<<<<<< HEAD
-	Double_t TrkLen(TVectorD Par);					// Track length inside chamber
-=======
-	Double_t TrkLen(TVectorD Par) const;	 				// Track length inside chamber
->>>>>>> 2dcc5a41
-};
-
-#endif
+//
+#ifndef G__TRKUTIL_H
+#define G__TRKUTIL_H
+//
+#include <TVector3.h>
+#include <TVectorD.h>
+#include <TMatrixDSym.h>
+#include <TMatrixDSymEigen.h>
+#include <TRandom.h>
+#include <TMath.h>
+//
+//
+// Class test
+
+class TrkUtil {
+	//
+	//
+protected:
+	Double_t fBz;							// Solenoid magnetic field
+	//
+	Int_t fGasSel;							// Gas selection: 0: He-Iso, 1: He, 2:Ar-Eth, 3: Ar
+	Double_t fRmin;							// Lower		DCH radius
+	Double_t fRmax;							// Higher	DCH radius
+	Double_t fZmin;							// Lower		DCH z
+	Double_t fZmax;							// Higher	DCH z
+	//
+	// Service routines
+	//
+	void SetB(Double_t Bz) { fBz = Bz; };
+	TVectorD XPtoPar(TVector3 x, TVector3 p, Double_t Q);
+	TVector3 ParToP(TVectorD Par);			// Momenta at min. approach
+	TVector3 Ptrack(TVectorD par, Double_t s);	// Momenta at phase s
+	TMatrixDSym RegInv(TMatrixDSym& Min);		// Regularized matrix inversion
+	//
+	// Track trajectory derivatives
+	TMatrixD derXdPar(TVectorD par, Double_t s);	// derivatives of position wrt parameters
+	TVectorD derXds(TVectorD par, Double_t s);	// derivatives of position wrt phase
+	TVectorD dsdPar_R(TVectorD par, Double_t R);	// derivatives of phase at constant R
+	TVectorD dsdPar_z(TVectorD par, Double_t z);	// derivatives of phase at constant z
+	Double_t GetPhase(TVectorD x, TVectorD par);	// Phase in trasverse plane at x
+	TVectorD dsdPar(TVectorD x, TVectorD par);	// derivative of phase wrt parameters
+	TVectorD dsdx(TVectorD x, TVectorD par);	// derivative of phase wrt position
+	// Neutrals
+	TMatrixD derXdPar_N(TVectorD par, Double_t s);	// derivatives of position wrt parameters
+	TVectorD derXds_N(TVectorD par, Double_t s);	// derivatives of position wrt phase
+	TVectorD dsdPar_R_N(TVectorD par, Double_t R);	// derivatives of phase at constant R
+	TVectorD dsdPar_z_N(TVectorD par, Double_t z);	// derivatives of phase at constant z
+	//
+	// Conversion to ACTS parametrization
+	//
+	TVectorD ParToACTS(TVectorD Par);		// Parameter conversion
+	TMatrixDSym CovToACTS(TVectorD Par, TMatrixDSym Cov);	// Covariance conversion
+	//
+	// Conversion to ILC parametrization
+	//
+	TVectorD ParToILC(TVectorD Par);		// Parameter conversion
+	TMatrixDSym CovToILC(TMatrixDSym Cov);	// Covariance conversion
+	//
+	// Utility
+	Double_t Scalar(TVectorD V1, TVectorD V2, TMatrixDSym M);
+
+public:
+	//
+	// Constructors
+	TrkUtil();
+	TrkUtil(Double_t Bz);
+	// Destructor
+	~TrkUtil();
+	//
+	// Overload methods to allow call without instantiating class
+	//
+	static Double_t cSpeed()
+	{
+		Double_t c = 2.99792458e8;	// speed of light m/sec
+		//return TMath::C()*1.0e-9;	// Incompatible with root5
+		return c*1.0e-9; 			// Reduced speed of light	
+	}
+	//
+	// Service routines
+	//
+	// Charged tracks
+	static TVectorD XPtoPar(TVector3 x, TVector3 p, Double_t Q, Double_t Bz);
+	static TVector3 ParToX(TVectorD Par);			// position of minimum distance from z axis
+	static TVector3 ParToP(TVectorD Par, Double_t Bz);	// Get Momentum from track parameters
+	static Double_t ParToQ(TVectorD Par);			// Get track charge
+	// Neutral tracks
+	static TVectorD XPtoPar_N(TVector3 x, TVector3 p);	// Parameters from position and momentum
+	static TVector3 ParToP_N(TVectorD Par);			// Get Momentum from track parameters
+	static void LineDistance(TVector3 x0, TVector3 y0, TVector3 dirx, TVector3 diry, Double_t &sx, Double_t &sy, Double_t &distance);
+	static Bool_t CheckPosDef(TMatrixDSym Msym);		// Check positive definitness
+	//
+	// Track trajectory
+	//
+	static TVector3 Xtrack(TVectorD par, Double_t s);	// Parametric track trajectory
+	static TVector3 Ptrack(TVectorD par, Double_t s, Double_t Bz);	// Parametric momentum trajectory
+	static TVector3 Xtrack_N(TVectorD par, Double_t s);	// Parametric track trajectory neutrals (D, phi0, pt, z0, ctg)
+	TVectorD derRphi_R(TVectorD par, Double_t R);		// Derivatives of R-phi at constant R
+	TVectorD derZ_R(TVectorD par, Double_t R);		// Derivatives of z at constant R
+	TVectorD derRphi_Z(TVectorD par, Double_t z);		// Derivatives of R-phi at constant z
+	TVectorD derR_Z(TVectorD par, Double_t z);		// Derivatives of R at constant z
+	//
+	// Smear with given covariance matrix
+	//
+	static TVectorD CovSmear(TVectorD x, TMatrixDSym C);
+	//
+	// Conversion from meters to mm
+	//
+	static TVectorD ParToMm(TVectorD Par);			// Parameter conversion
+	static TMatrixDSym CovToMm(TMatrixDSym Cov);		// Covariance conversion
+	//
+	// Inside cylindrical volume
+	//
+	static Bool_t IsInside(TVector3 x, Double_t Rout, Double_t Zmin, Double_t Zmax)
+	{
+		Bool_t Is = kFALSE;
+		if (x.Pt() <= Rout && x.z() >= Zmin && x.z() <= Zmax)Is = kTRUE;
+		return Is;
+	}
+	//
+	// Cluster counting in gas
+	//
+	void SetBfield(Double_t Bz) { fBz = Bz; }
+	// Define gas volume (units = meters) 
+	void SetDchBoundaries(Double_t Rmin, Double_t Rmax, Double_t Zmin, Double_t Zmax);
+	// Gas mixture selection
+	void SetGasMix(Int_t Opt);
+	// Get number of ionization clusters
+	Bool_t IonClusters(Double_t &Ncl, Double_t mass, TVectorD Par);
+	Double_t Nclusters(Double_t bgam);	// mean clusters/meter vs beta*gamma
+	static Double_t Nclusters(Double_t bgam, Int_t Opt);	// mean clusters/meter vs beta*gamma
+	Double_t funcNcl(Double_t *xp, Double_t *par);
+	Double_t TrkLen(TVectorD Par) const;	 				// Track length inside chamber
+};
+
+#endif